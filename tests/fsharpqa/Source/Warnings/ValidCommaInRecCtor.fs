--- conflicted
+++ resolved
@@ -1,7 +1,4 @@
-<<<<<<< HEAD
-=======
 // #Warnings
->>>>>>> 8ab56f90
 //<Expects status="Success"></Expects>
 
 type Person = { Name : string * bool * bool }
