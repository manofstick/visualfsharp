﻿// Copyright (c) Microsoft Corporation.  All Rights Reserved.  See License.txt in the project root for license information.

namespace FSharp.Compiler.UnitTests

open System
open System.Diagnostics
open System.IO
open System.Text
open System.Diagnostics
open System.Reflection
open FSharp.Compiler.Text
open FSharp.Compiler.SourceCodeServices
open FSharp.Compiler.Interactive.Shell
#if FX_NO_APP_DOMAINS
open System.Runtime.Loader
#endif
open NUnit.Framework
open System.Reflection.Emit

[<Sealed>]
type ILVerifier (dllFilePath: string) =

    member this.VerifyIL (qualifiedItemName: string, expectedIL: string) =
        ILChecker.checkILItem qualifiedItemName dllFilePath [ expectedIL ]

    member this.VerifyIL (expectedIL: string list) =
        ILChecker.checkIL dllFilePath expectedIL

    member this.VerifyILWithLineNumbers (qualifiedItemName: string, expectedIL: string) =
        ILChecker.checkILItemWithLineNumbers qualifiedItemName dllFilePath [ expectedIL ]

[<RequireQualifiedAccess>]
module CompilerAssert =

    let checker = FSharpChecker.Create(suggestNamesForErrors=true)

    let private config = TestFramework.initializeSuite ()

// Do a one time dotnet sdk build to compute the proper set of reference assemblies to pass to the compiler
#if !NETCOREAPP
#else
    let projectFile = """
<Project Sdk="Microsoft.NET.Sdk">

  <PropertyGroup>
    <OutputType>Exe</OutputType>
    <TargetFramework>netcoreapp3.0</TargetFramework>
    <UseFSharpPreview>true</UseFSharpPreview>
    <DisableImplicitFSharpCoreReference>true</DisableImplicitFSharpCoreReference>
  </PropertyGroup>

  <ItemGroup><Compile Include="Program.fs" /></ItemGroup>

  <Target Name="WriteFrameworkReferences" AfterTargets="AfterBuild">
    <WriteLinesToFile File="FrameworkReferences.txt" Lines="@(ReferencePath)" Overwrite="true" WriteOnlyWhenDifferent="true" />
  </Target>

</Project>"""

    let programFs = """
open System

[<EntryPoint>]
let main argv = 0"""

    let getNetCoreAppReferences =
        let mutable output = ""
        let mutable errors = ""
        let mutable cleanUp = true
        let projectDirectory = Path.Combine(Path.GetTempPath(), "CompilerAssert", Path.GetRandomFileName())
        try
            try
                Directory.CreateDirectory(projectDirectory) |> ignore
                let projectFileName = Path.Combine(projectDirectory, "ProjectFile.fsproj")
                let programFsFileName = Path.Combine(projectDirectory, "Program.fs")
                let frameworkReferencesFileName = Path.Combine(projectDirectory, "FrameworkReferences.txt")

                File.WriteAllText(projectFileName, projectFile)
                File.WriteAllText(programFsFileName, programFs)

                let pInfo = ProcessStartInfo ()

                pInfo.FileName <- config.DotNetExe
                pInfo.Arguments <- "build"
                pInfo.WorkingDirectory <- projectDirectory
                pInfo.RedirectStandardOutput <- true
                pInfo.RedirectStandardError <- true
                pInfo.UseShellExecute <- false

                let p = Process.Start(pInfo)
                p.WaitForExit()

                output <- p.StandardOutput.ReadToEnd ()
                errors <- p.StandardError.ReadToEnd ()
                if not (String.IsNullOrWhiteSpace errors) then Assert.Fail errors

                if p.ExitCode <> 0 then Assert.Fail(sprintf "Program exited with exit code %d" p.ExitCode)

                File.ReadLines(frameworkReferencesFileName) |> Seq.toArray
            with | e ->
                cleanUp <- false
                printfn "%s" output
                printfn "%s" errors
                raise (new Exception (sprintf "An error occured getting netcoreapp references: %A" e))
        finally
            if cleanUp then
                try Directory.Delete(projectDirectory) with | _ -> ()
#endif

#if FX_NO_APP_DOMAINS
    let executeBuiltApp assembly =
        let ctxt = AssemblyLoadContext("ContextName", true)
        try
            let asm = ctxt.LoadFromAssemblyPath(assembly)
            let entryPoint = asm.EntryPoint
            (entryPoint.Invoke(Unchecked.defaultof<obj>, [||])) |> ignore
        finally
            ctxt.Unload()
#else
    type Worker () =
        inherit MarshalByRefObject()

        member __.ExecuteTestCase assemblyPath =
            let asm = Assembly.LoadFrom(assemblyPath)
            let entryPoint = asm.EntryPoint
            (entryPoint.Invoke(Unchecked.defaultof<obj>, [||])) |> ignore

    let pathToThisDll = Assembly.GetExecutingAssembly().CodeBase

    let adSetup =
        let setup = new System.AppDomainSetup ()
        setup.PrivateBinPath <- pathToThisDll
        setup

    let executeBuiltApp assembly =
        let ad = AppDomain.CreateDomain((Guid()).ToString(), null, adSetup)
        let worker = (ad.CreateInstanceFromAndUnwrap(pathToThisDll, typeof<Worker>.FullName)) :?> Worker
        worker.ExecuteTestCase assembly |>ignore
#endif

    let private defaultProjectOptions =
        {
            ProjectFileName = "Z:\\test.fsproj"
            ProjectId = None
            SourceFiles = [|"test.fs"|]
#if !NETCOREAPP
            OtherOptions = [|"--preferreduilang:en-US";"--warn:5"|]
#else
            OtherOptions =
                let assemblies = getNetCoreAppReferences |> Array.map (fun x -> sprintf "-r:%s" x)
                Array.append [|"--preferreduilang:en-US"; "--targetprofile:netcore"; "--noframework";"--warn:5"|] assemblies
#endif
            ReferencedProjects = [||]
            IsIncompleteTypeCheckEnvironment = false
            UseScriptResolutionRules = false
            LoadTime = DateTime()
            UnresolvedReferences = None
            OriginalLoadReferences = []
            ExtraProjectInfo = None
            Stamp = None
        }

    let private gate = obj ()

    let private compile isExe options source f =
        lock gate <| fun () ->
            let inputFilePath = Path.ChangeExtension(Path.GetTempFileName(), ".fs")
            let outputFilePath = Path.ChangeExtension (Path.GetTempFileName(), if isExe then ".exe" else ".dll")
            try
                File.WriteAllText (inputFilePath, source)
                let args =
                    options
                    |> Array.append defaultProjectOptions.OtherOptions
                    |> Array.append [| "fsc.exe"; inputFilePath; "-o:" + outputFilePath; (if isExe then "--target:exe" else "--target:library"); "--nowin32manifest" |]
                let errors, _ = checker.Compile args |> Async.RunSynchronously

                f (errors, outputFilePath)

            finally
                try File.Delete inputFilePath with | _ -> ()
                try File.Delete outputFilePath with | _ -> ()

    let Pass (source: string) =
        lock gate <| fun () ->
            let parseResults, fileAnswer = checker.ParseAndCheckFileInProject("test.fs", 0, SourceText.ofString source, defaultProjectOptions) |> Async.RunSynchronously

            Assert.IsEmpty(parseResults.Errors, sprintf "Parse errors: %A" parseResults.Errors)

            match fileAnswer with
            | FSharpCheckFileAnswer.Aborted _ -> Assert.Fail("Type Checker Aborted")
            | FSharpCheckFileAnswer.Succeeded(typeCheckResults) ->

            Assert.IsEmpty(typeCheckResults.Errors, sprintf "Type Check errors: %A" typeCheckResults.Errors)

    let TypeCheckWithErrorsAndOptions options (source: string) expectedTypeErrors =
        lock gate <| fun () ->
            let parseResults, fileAnswer =
                checker.ParseAndCheckFileInProject(
                    "test.fs",
                    0,
                    SourceText.ofString source,
                    { defaultProjectOptions with OtherOptions = Array.append options defaultProjectOptions.OtherOptions})
                |> Async.RunSynchronously

            Assert.IsEmpty(parseResults.Errors, sprintf "Parse errors: %A" parseResults.Errors)

            match fileAnswer with
            | FSharpCheckFileAnswer.Aborted _ -> Assert.Fail("Type Checker Aborted")
            | FSharpCheckFileAnswer.Succeeded(typeCheckResults) ->

            let errors =
                typeCheckResults.Errors
                |> Array.distinctBy (fun e -> e.Severity, e.ErrorNumber, e.StartLineAlternate, e.StartColumn, e.EndLineAlternate, e.EndColumn, e.Message)

            Assert.AreEqual(Array.length expectedTypeErrors, errors.Length, sprintf "Type check errors: %A" errors)

            Array.zip errors expectedTypeErrors
            |> Array.iter (fun (info, expectedError) ->
                let (expectedServerity: FSharpErrorSeverity, expectedErrorNumber: int, expectedErrorRange: int * int * int * int, expectedErrorMsg: string) = expectedError
                Assert.AreEqual(expectedServerity, info.Severity)
                Assert.AreEqual(expectedErrorNumber, info.ErrorNumber, "expectedErrorNumber")
                Assert.AreEqual(expectedErrorRange, (info.StartLineAlternate, info.StartColumn + 1, info.EndLineAlternate, info.EndColumn + 1), "expectedErrorRange")
                Assert.AreEqual(expectedErrorMsg, info.Message, "expectedErrorMsg")
            )

    let TypeCheckWithErrors (source: string) expectedTypeErrors =
        TypeCheckWithErrorsAndOptions [||] source expectedTypeErrors

    let TypeCheckSingleErrorWithOptions options (source: string) (expectedServerity: FSharpErrorSeverity) (expectedErrorNumber: int) (expectedErrorRange: int * int * int * int) (expectedErrorMsg: string) =
        TypeCheckWithErrorsAndOptions options source [| expectedServerity, expectedErrorNumber, expectedErrorRange, expectedErrorMsg |]

    let TypeCheckSingleError (source: string) (expectedServerity: FSharpErrorSeverity) (expectedErrorNumber: int) (expectedErrorRange: int * int * int * int) (expectedErrorMsg: string) =
        TypeCheckWithErrors source [| expectedServerity, expectedErrorNumber, expectedErrorRange, expectedErrorMsg |]

    let CompileExeWithOptions options (source: string) =
        compile true options source (fun (errors, _) ->
            if errors.Length > 0 then
                Assert.Fail (sprintf "Compile had warnings and/or errors: %A" errors))

<<<<<<< HEAD
    let CompileExe (source: string) =
        CompileExeWithOptions [||] source

    let CompileExeAndRunWithOptions options (source: string) =
           compile true options source (fun (errors, outputExe) ->

               if errors.Length > 0 then
                   Assert.Fail (sprintf "Compile had warnings and/or errors: %A" errors)

               executeBuiltApp outputExe
           )
=======
    let CompileExeAndRunWithOptions options (source: string) =
      compile true options source (fun (errors, outputExe) ->

          if errors.Length > 0 then
              Assert.Fail (sprintf "Compile had warnings and/or errors: %A" errors)

          executeBuiltApp outputExe
      )
>>>>>>> 111fae7f

    let CompileExeAndRun (source: string) =
        CompileExeAndRunWithOptions [||] source

    let CompileLibraryAndVerifyILWithOptions options (source: string) (f: ILVerifier -> unit) =
        compile false options source (fun (errors, outputFilePath) ->
            let errors =
                errors |> Array.filter (fun x -> x.Severity = FSharpErrorSeverity.Error)
            if errors.Length > 0 then
                Assert.Fail (sprintf "Compile had errors: %A" errors)

            f (ILVerifier outputFilePath)
        )

    let CompileLibraryAndVerifyIL (source: string) (f: ILVerifier -> unit) =
        CompileLibraryAndVerifyILWithOptions [||] source f

    let RunScriptWithOptions options (source: string) (expectedErrorMessages: string list) =
        lock gate <| fun () ->
            // Intialize output and input streams
            use inStream = new StringReader("")
            use outStream = new StringWriter()
            use errStream = new StringWriter()

            // Build command line arguments & start FSI session
            let argv = [| "C:\\fsi.exe" |]
    #if !NETCOREAPP
            let args = Array.append argv [|"--noninteractive"|]
    #else
            let args = Array.append argv [|"--noninteractive"; "--targetprofile:netcore"|]
    #endif
            let allArgs = Array.append args options

            let fsiConfig = FsiEvaluationSession.GetDefaultConfiguration()
            use fsiSession = FsiEvaluationSession.Create(fsiConfig, allArgs, inStream, outStream, errStream, collectible = true)

            let ch, errors = fsiSession.EvalInteractionNonThrowing source

            let errorMessages = ResizeArray()
            errors
            |> Seq.iter (fun error -> errorMessages.Add(error.Message))

            match ch with
            | Choice2Of2 ex -> errorMessages.Add(ex.Message)
            | _ -> ()

            if expectedErrorMessages.Length <> errorMessages.Count then
                Assert.Fail(sprintf "Expected error messages: %A \n\n Actual error messages: %A" expectedErrorMessages errorMessages)
            else
                (expectedErrorMessages, errorMessages)
                ||> Seq.iter2 (fun expectedErrorMessage errorMessage ->
                    Assert.AreEqual(expectedErrorMessage, errorMessage)
            )

    let RunScript source expectedErrorMessages = RunScriptWithOptions [||] source expectedErrorMessages

    let ParseWithErrors (source: string) expectedParseErrors =
        let sourceFileName = "test.fs"
        let parsingOptions = { FSharpParsingOptions.Default with SourceFiles = [| sourceFileName |] }
        let parseResults = checker.ParseFile(sourceFileName, SourceText.ofString source, parsingOptions) |> Async.RunSynchronously

        Assert.True(parseResults.ParseHadErrors)

        let errors =
            parseResults.Errors
            |> Array.distinctBy (fun e -> e.Severity, e.ErrorNumber, e.StartLineAlternate, e.StartColumn, e.EndLineAlternate, e.EndColumn, e.Message)

        Assert.AreEqual(Array.length expectedParseErrors, errors.Length, sprintf "Parse errors: %A" parseResults.Errors)

        Array.zip errors expectedParseErrors
        |> Array.iter (fun (info, expectedError) ->
            let (expectedServerity: FSharpErrorSeverity, expectedErrorNumber: int, expectedErrorRange: int * int * int * int, expectedErrorMsg: string) = expectedError
            Assert.AreEqual(expectedServerity, info.Severity)
            Assert.AreEqual(expectedErrorNumber, info.ErrorNumber, "expectedErrorNumber")
            Assert.AreEqual(expectedErrorRange, (info.StartLineAlternate, info.StartColumn + 1, info.EndLineAlternate, info.EndColumn + 1), "expectedErrorRange")
            Assert.AreEqual(expectedErrorMsg, info.Message, "expectedErrorMsg")
        )<|MERGE_RESOLUTION|>--- conflicted
+++ resolved
@@ -237,28 +237,17 @@
             if errors.Length > 0 then
                 Assert.Fail (sprintf "Compile had warnings and/or errors: %A" errors))
 
-<<<<<<< HEAD
     let CompileExe (source: string) =
         CompileExeWithOptions [||] source
 
     let CompileExeAndRunWithOptions options (source: string) =
-           compile true options source (fun (errors, outputExe) ->
-
-               if errors.Length > 0 then
-                   Assert.Fail (sprintf "Compile had warnings and/or errors: %A" errors)
-
-               executeBuiltApp outputExe
-           )
-=======
-    let CompileExeAndRunWithOptions options (source: string) =
-      compile true options source (fun (errors, outputExe) ->
-
-          if errors.Length > 0 then
-              Assert.Fail (sprintf "Compile had warnings and/or errors: %A" errors)
-
-          executeBuiltApp outputExe
-      )
->>>>>>> 111fae7f
+        compile true options source (fun (errors, outputExe) ->
+
+            if errors.Length > 0 then
+                Assert.Fail (sprintf "Compile had warnings and/or errors: %A" errors)
+
+            executeBuiltApp outputExe
+        )
 
     let CompileExeAndRun (source: string) =
         CompileExeAndRunWithOptions [||] source
