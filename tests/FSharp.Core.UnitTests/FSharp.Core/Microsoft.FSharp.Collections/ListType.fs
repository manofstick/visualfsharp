// Copyright (c) Microsoft Corporation.  All Rights Reserved.  See License.txt in the project root for license information.

// Various tests for the:
// Microsoft.FSharp.Collections.List type

namespace FSharp.Core.UnitTests.FSharp_Core.Microsoft_FSharp_Collections

open System
open System.Collections
open System.Collections.Generic
open FSharp.Core.UnitTests.LibraryTestFx
open NUnit.Framework

(*
[Test Strategy]
Make sure each method works on:
* Integer List (value type)
* String List (reference type)
* Empty List (0 elements)
*)

[<TestFixture>][<Category "Collections.List">][<Category "FSharp.Core.Collections">]
type ListType() =
    
    // Interfaces
    [<Test>]
    member this.IEnumerable() =
        
        // Legit IE
        let ie = ['a'; 'b'; 'c'] :> IEnumerable
        let enum = ie.GetEnumerator()
        
        let testStepping() =
            CheckThrowsInvalidOperationExn(fun () -> enum.Current |> ignore)
            Assert.AreEqual(true, enum.MoveNext())
            Assert.AreEqual('a', enum.Current)
            Assert.AreEqual(true, enum.MoveNext())
            Assert.AreEqual('b', enum.Current)
            Assert.AreEqual(true, enum.MoveNext())
            Assert.AreEqual('c', enum.Current)
            Assert.AreEqual(false, enum.MoveNext())
            CheckThrowsInvalidOperationExn(fun () -> enum.Current |> ignore)
    
        testStepping()
        enum.Reset()
        testStepping()
    
        // Empty IE
        let ie = [] :> IEnumerable  // Note no type args
        let enum = ie.GetEnumerator()
        
        CheckThrowsInvalidOperationExn(fun () -> enum.Current |> ignore)
        Assert.AreEqual(false, enum.MoveNext())
        CheckThrowsInvalidOperationExn(fun () -> enum.Current |> ignore)

    [<Test>]
    member this.IEnumerable_T() =
        
        // Legit IE
        let ie = ['a'; 'b'; 'c'] :> IEnumerable<char>
        let enum = ie.GetEnumerator()
        
        let testStepping() =
            CheckThrowsInvalidOperationExn(fun () -> enum.Current |> ignore)
            Assert.AreEqual(true,   enum.MoveNext())
            Assert.AreEqual('a',    enum.Current)
            Assert.AreEqual(true,   enum.MoveNext())
            Assert.AreEqual('b',    enum.Current)
            Assert.AreEqual(true,   enum.MoveNext())
            Assert.AreEqual('c',    enum.Current)
            Assert.AreEqual(false, enum.MoveNext())
            CheckThrowsInvalidOperationExn(fun () -> enum.Current |> ignore)
        
        testStepping()
        enum.Reset()
        testStepping()
    
        // Empty IE
        let ie = [] :> IEnumerable<int>  // Note no type args
        let enum = ie.GetEnumerator()
        
        CheckThrowsInvalidOperationExn(fun () -> enum.Current |> ignore)
        Assert.AreEqual(false, enum.MoveNext())
        CheckThrowsInvalidOperationExn(fun () -> enum.Current |> ignore)
 
    [<Test>]
    member this.IReadOnlyCollection_T() =
        
        // Legit IReadOnlyCollection_T
        let c = ['a'; 'b'; 'c'] :> IReadOnlyCollection<char>

        Assert.AreEqual(c.Count, Seq.length c)

        let c = [1..10] :> IReadOnlyCollection<int>

        Assert.AreEqual(c.Count, 10)

        // Empty IReadOnlyCollection_T
        let c = [] :> IReadOnlyCollection<int>

        Assert.AreEqual(c.Count, 0)
<<<<<<< HEAD
   
=======

    [<Test>]
    member this.IReadOnlyList_T() =
        
        let c = ['a'; 'b'; 'c'] :> IReadOnlyList<char>

        Assert.AreEqual(c.[1], 'b')

        let c = [1..10] :> IReadOnlyList<int>

        Assert.AreEqual(c.[5], 6)
        
        let c = [] :> IReadOnlyList<int>
        
        CheckThrowsArgumentException(fun () -> c.[0] |> ignore)
    
>>>>>>> 6cc78a80
    // Base class methods
    [<Test>]
    member this.ObjectToString() =
        Assert.AreEqual("[1; 2; 3]", [1; 2; 3].ToString())
        Assert.AreEqual("[]", [].ToString())
        Assert.AreEqual("[]", ([] : decimal list list).ToString())
    
    [<Test>]
    member this.ObjectEquals() =
        // All three are different references, but equality has been
        // provided by the F# compiler.
        let a = [1; 2; 3]
        let b = [1 .. 3]
        let c = 1 :: [2; 3]
        Assert.IsTrue( (a = b) )
        Assert.IsTrue( (b = c) )
        Assert.IsTrue( (c = a) )
        Assert.IsTrue( a.Equals(b) ); Assert.IsTrue( b.Equals(a) )
        Assert.IsTrue( b.Equals(c) ); Assert.IsTrue( c.Equals(b) )
        Assert.IsTrue( c.Equals(a) ); Assert.IsTrue( a.Equals(c) )

        // Equality between types
        let a = [] : int list
        let b = [] : string list
        Assert.IsFalse( b.Equals(a) )
        Assert.IsFalse( a.Equals(b) )
        
        // Co/contra variance not supported
        let a = [] : string list
        let b = [] : obj list
        Assert.IsFalse(a.Equals(b))
        Assert.IsFalse(b.Equals(a))
        
        // Self equality
        let a = [1]
        Assert.IsTrue( (a = a) )
        Assert.IsTrue(a.Equals(a))
        
        // Null
        Assert.IsFalse(a.Equals(null))
    
    // Instance methods
    [<Test>]
    member this.Length() =
    
        let l = [1 .. 10]
        Assert.AreEqual(l.Length, 10)
    
        let e : int list list = List.empty
        Assert.AreEqual(e.Length, 0)
        
    [<Test>]
    member this.IsEmpty() =
    
        let l = [1 .. 10]
        Assert.IsFalse(l.IsEmpty)
    
        let e = Microsoft.FSharp.Collections.List.Empty : string list
        Assert.IsTrue(e.IsEmpty)
        
        Assert.IsTrue( ([] @ []).IsEmpty )
        
    [<Test>]
    member this.Head() =
        
        let l = ['a'; 'e'; 'i'; 'o'; 'u']
        Assert.AreEqual('a', l.Head)
        
        CheckThrowsInvalidOperationExn(fun () -> ([] : string list).Head |> ignore)
        
    [<Test>]
    member this.Tail() =
        
        let l = ['a'; 'e'; 'i'; 'o'; 'u']
        Assert.AreEqual(['e'; 'i'; 'o'; 'u'], l.Tail)
        
        CheckThrowsInvalidOperationExn(fun () -> ([] : string list).Tail |> ignore)
    
    [<Test>]
    member this.Item() =

        let mutable l = [1]
        Assert.AreEqual(1, l.[0])
        l <- l @ l
        Assert.AreEqual(1, l.[1])
        
        for testidx = 0 to 20 do
            let l = [0 .. testidx]
            for i = 0 to l.Length - 1 do
                Assert.AreEqual(i, l.[i])
                Assert.AreEqual(i, l.Item(i))
        
        // Invalid index
        let l = [1 .. 10]
        CheckThrowsArgumentException(fun () -> l.[ -1 ] |> ignore)
        CheckThrowsArgumentException(fun () -> l.[1000] |> ignore)
        
    
    // Static methods
    
    [<Test>]
    member this.Empty() =
        let emptyList =  Microsoft.FSharp.Collections.List.Empty
        if List.length emptyList <> 0 then Assert.Fail()    
        
        let c : int list   = Microsoft.FSharp.Collections.List.Empty
        Assert.IsTrue( (c = []) )
        
        let d : string list = Microsoft.FSharp.Collections.List.Empty
        Assert.IsTrue( (d = []) )
        
        ()


    [<Test>]
    member this.Cons() =
        // integer List
        let intList =  Microsoft.FSharp.Collections.List.Cons (1, [ 2;3; 4 ]) 
        if intList <> [ 1; 2; 3; 4 ] then Assert.Fail()
        
        // string List
        let strList = Microsoft.FSharp.Collections.List.Cons ( "this", [ "is";"str"; "list" ])
        if strList <> [ "this"; "is" ;"str"; "list" ] then Assert.Fail()

        // empty List
        let emptyList = Microsoft.FSharp.Collections.List.Cons (2,[])
        if emptyList <> [2] then Assert.Fail()
        ()

    [<Test>]
    member this.Slicing() =
        let lst = [1;2;3;4;5;6]

        Assert.AreEqual(lst.[*], lst)

        CheckThrowsIndexOutRangException((fun _ -> lst.[-1 ..] |> ignore))
        Assert.AreEqual(lst.[0..], lst)
        Assert.AreEqual(lst.[1..], [2;3;4;5;6])
        Assert.AreEqual(lst.[2..], [3;4;5;6])
        Assert.AreEqual(lst.[5..], [6])
        Assert.AreEqual(lst.[6..], ([]: int list))
        CheckThrowsIndexOutRangException((fun _ -> lst.[7..] |> ignore))        

        
        Assert.AreEqual(lst.[..(-1)], ([]: int list))
        Assert.AreEqual(lst.[..0], [1])
        Assert.AreEqual(lst.[..1], [1;2])
        Assert.AreEqual(lst.[..2], [1;2;3])
        Assert.AreEqual(lst.[..3], [1;2;3;4])
        Assert.AreEqual(lst.[..4], [1;2;3;4;5])
        Assert.AreEqual(lst.[..5], [1;2;3;4;5;6])
        CheckThrowsIndexOutRangException((fun _ -> lst.[..6] |> ignore)) 
        
        Assert.AreEqual(lst.[0..(-1)], ([]: int list))
        Assert.AreEqual(lst.[0..0], [1])
        Assert.AreEqual(lst.[0..1], [1;2])
        Assert.AreEqual(lst.[0..2], [1;2;3])
        Assert.AreEqual(lst.[0..3], [1;2;3;4])
        Assert.AreEqual(lst.[0..4], [1;2;3;4;5])
        Assert.AreEqual(lst.[0..5], [1;2;3;4;5;6])
        CheckThrowsIndexOutRangException((fun _ -> lst.[0..6] |> ignore))  

        Assert.AreEqual(lst.[1..(-1)], ([]: int list))
        Assert.AreEqual(lst.[1..0], ([]: int list))
        Assert.AreEqual(lst.[1..1], [2])
        Assert.AreEqual(lst.[1..2], [2;3])
        Assert.AreEqual(lst.[1..3], [2;3;4])
        Assert.AreEqual(lst.[1..4], [2;3;4;5])
        Assert.AreEqual(lst.[1..5], [2;3;4;5;6])
        CheckThrowsIndexOutRangException((fun _ -> lst.[1..6] |> ignore))

        CheckThrowsIndexOutRangException((fun _ -> lst.[-1..1] |> ignore))
        Assert.AreEqual(lst.[0..1], [1;2])
        Assert.AreEqual(lst.[1..1], [2])
        Assert.AreEqual(lst.[2..1], ([]: int list))
        Assert.AreEqual(lst.[3..1], ([]: int list))
        Assert.AreEqual(lst.[4..1], ([]: int list))

        Assert.AreEqual(lst.[-3..(-4)], ([]: int list))
        CheckThrowsIndexOutRangException((fun _ -> lst.[-4..(-3)] |> ignore))

        let empty : obj list = List.empty
        Assert.AreEqual(empty.[*], ([]: obj list))
        Assert.AreEqual(empty.[5..3], ([]: obj list))
        Assert.AreEqual(empty.[0..], ([]: obj list))
        CheckThrowsIndexOutRangException((fun _ -> empty.[..0] |> ignore))
        CheckThrowsIndexOutRangException((fun _ -> empty.[0..0] |> ignore))
        CheckThrowsIndexOutRangException((fun _ -> empty.[0..1] |> ignore))
        CheckThrowsIndexOutRangException((fun _ -> empty.[3..5] |> ignore))<|MERGE_RESOLUTION|>--- conflicted
+++ resolved
@@ -99,13 +99,10 @@
         let c = [] :> IReadOnlyCollection<int>
 
         Assert.AreEqual(c.Count, 0)
-<<<<<<< HEAD
-   
-=======
 
     [<Test>]
     member this.IReadOnlyList_T() =
-        
+
         let c = ['a'; 'b'; 'c'] :> IReadOnlyList<char>
 
         Assert.AreEqual(c.[1], 'b')
@@ -113,12 +110,11 @@
         let c = [1..10] :> IReadOnlyList<int>
 
         Assert.AreEqual(c.[5], 6)
-        
+
         let c = [] :> IReadOnlyList<int>
-        
+
         CheckThrowsArgumentException(fun () -> c.[0] |> ignore)
-    
->>>>>>> 6cc78a80
+
     // Base class methods
     [<Test>]
     member this.ObjectToString() =
