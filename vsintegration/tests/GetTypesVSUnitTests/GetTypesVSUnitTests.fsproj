<?xml version="1.0" encoding="utf-8"?>
<!-- Copyright (c) Microsoft Corporation.  All Rights Reserved.  See License.txt in the project root for license information.-->
<Project Sdk="Microsoft.NET.Sdk">

  <PropertyGroup>
    <TargetFramework>net46</TargetFramework>
    <OutputType>Library</OutputType>
    <DisableImplicitFSharpCoreReference>true</DisableImplicitFSharpCoreReference>
    <UsePackageTargetFallbackHack>true</UsePackageTargetFallbackHack>
    <EnableDefaultEmbeddedResourceItems>false</EnableDefaultEmbeddedResourceItems>
    <NoMsbuild>true</NoMsbuild>
    <AutoGenerateBindingRedirects>true</AutoGenerateBindingRedirects>
  </PropertyGroup>

  <ItemGroup>
    <Compile Include="GetTypesVSUnitTests.fs" />
<<<<<<< HEAD
    <None Include="App.config" />
=======
    <None Include="App.config" CopyToOutputDirectory="PreserveNewest" />
>>>>>>> e406e088
  </ItemGroup>

  <ItemGroup>
    <PackageReference Include="NUnit" Version="$(NUnitPackageVersion)" />
  </ItemGroup>

  <ItemGroup>
    <ProjectReference Include="..\..\..\src\fsharp\FSharp.Core\FSharp.Core.fsproj" />
    <ProjectReference Include="..\UnitTests\VisualFSharp.UnitTests.fsproj" />
  </ItemGroup>

</Project><|MERGE_RESOLUTION|>--- conflicted
+++ resolved
@@ -14,11 +14,8 @@
 
   <ItemGroup>
     <Compile Include="GetTypesVSUnitTests.fs" />
-<<<<<<< HEAD
     <None Include="App.config" />
-=======
     <None Include="App.config" CopyToOutputDirectory="PreserveNewest" />
->>>>>>> e406e088
   </ItemGroup>
 
   <ItemGroup>
