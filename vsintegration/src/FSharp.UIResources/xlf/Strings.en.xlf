﻿<?xml version="1.0" encoding="utf-8"?>
<xliff xmlns="urn:oasis:names:tc:xliff:document:1.2" xmlns:xsi="http://www.w3.org/2001/XMLSchema-instance" version="1.2" xsi:schemaLocation="urn:oasis:names:tc:xliff:document:1.2 xliff-core-1.2-transitional.xsd">
  <file datatype="xml" source-language="en" target-language="en" original="../Strings.resx">
    <body>
      <trans-unit id="Always_place_opens_at_top_level">
        <source>Always place open statements at the top level</source>
        <target state="new">Always place open statements at the top level</target>
        <note />
      </trans-unit>
      <trans-unit id="Code_Fixes">
        <source>Code Fixes</source>
        <target state="new">Code Fixes</target>
        <note />
      </trans-unit>
      <trans-unit id="Completion_Lists">
        <source>Completion Lists</source>
        <target state="new">Completion Lists</target>
        <note />
      </trans-unit>
      <trans-unit id="Language_Service_Performance">
        <source>Performance</source>
        <target state="new">Performance</target>
        <note />
      </trans-unit>
      <trans-unit id="Dash_underline">
        <source>D_ash underline</source>
        <target state="new">D_ash underline</target>
        <note />
      </trans-unit>
      <trans-unit id="Dot_underline">
        <source>D_ot underline</source>
        <target state="new">D_ot underline</target>
        <note />
      </trans-unit>
      <trans-unit id="Navigation_links">
        <source>Navigation links</source>
        <target state="new">Navigation links</target>
        <note />
      </trans-unit>
      <trans-unit id="Show_all_symbols">
        <source>Show s_ymbols in unopened namespaces</source>
        <target state="new">Show s_ymbols in unopened namespaces</target>
        <note />
      </trans-unit>
      <trans-unit id="Show_completion_list_after_a_character_is_deleted">
        <source>Show completion list after a character is _deleted</source>
        <target state="new">Show completion list after a character is _deleted</target>
        <note />
      </trans-unit>
      <trans-unit id="Show_completion_list_after_a_character_is_typed">
        <source>_Show completion list after a character is typed</source>
        <target state="new">_Show completion list after a character is typed</target>
        <note />
      </trans-unit>
      <trans-unit id="Enable_in_memory_cross_project_references">
        <source>_Enable in-memory cross project references</source>
        <target state="new">_Enable in-memory cross project references</target>
        <note />
      </trans-unit>
      <trans-unit id="Project_check_cache_size">
        <source>Number of projects whose data is cached in memory</source>
        <target state="new">Number of projects whose data is cached in memory</target>
        <note />
      </trans-unit>
      <trans-unit id="Show_navigation_links_as">
        <source>S_how navigation links as</source>
        <target state="new">S_how navigation links as</target>
        <note />
      </trans-unit>
      <trans-unit id="Simplify_name_code_fix">
        <source>Simplify names (remove unnecessary qualifiers)</source>
        <target state="new">Simplify names (remove unnecessary qualifiers)</target>
        <note />
      </trans-unit>
      <trans-unit id="Solid_underline">
        <source>_Solid underline</source>
        <target state="new">_Solid underline</target>
        <note />
      </trans-unit>
      <trans-unit id="Unused_opens_code_fix">
        <source>Remove unused open statements</source>
        <target state="new">Remove unused open statements</target>
        <note />
      </trans-unit>
      <trans-unit id="Unused_declaration_code_fix">
        <source>Analyze and suggest fixes for unused values</source>
        <target state="new">Analyze and suggest fixes for unused values</target>
        <note />
      </trans-unit>
      <trans-unit id="Block_Structure">
        <source>Block Structure Guides</source>
        <target state="new">Block Structure Guides</target>
        <note />
      </trans-unit>
      <trans-unit id="Show_guides">
        <source>Show structure guidelines for F# code</source>
        <target state="new">Show structure guidelines for F# code</target>
        <note />
      </trans-unit>
      <trans-unit id="Outlining">
        <source>Outlining</source>
        <target state="new">Outlining</target>
        <note />
      </trans-unit>
      <trans-unit id="Show_Outlining">
        <source>Show outlining and collapsible nodes for F# code</source>
        <target state="new">Show outlining and collapsible nodes for F# code</target>
        <note />
      </trans-unit>
      <trans-unit id="Time_until_stale_completion">
        <source>Time until stale results are used (in milliseconds)</source>
        <target state="new">Time until stale results are used (in milliseconds)</target>
        <note />
      </trans-unit>
      <trans-unit id="IntelliSense_Performance">
        <source>IntelliSense Performance Options</source>
        <target state="new">IntelliSense Performance Options</target>
        <note />
      </trans-unit>
      <trans-unit id="Project_Performance">
        <source>F# Project and Caching Performance Options</source>
        <target state="new">F# Project and Caching Performance Options</target>
        <note />
      </trans-unit>
      <trans-unit id="Enable_Stale_IntelliSense_Results">
        <source>Enable stale data for IntelliSense features</source>
        <target state="new">Enable stale data for IntelliSense features</target>
        <note />
      </trans-unit>
      <trans-unit id="Tooltip_in_memory_cross_project_references">
        <source>In-memory cross-project references store project-level data in memory to allow IDE features to work across projects.</source>
        <target state="new">In-memory cross-project references store project-level data in memory to allow IDE features to work across projects.</target>
        <note />
      </trans-unit>
      <trans-unit id="Tooltip_project_check_cache_size">
        <source>Project data is cached for IDE features. Higher values use more memory because more projects are cached. Tuning this value should not affect small or medium-sized solutions.</source>
        <target state="new">Project data is cached for IDE features. Higher values use more memory because more projects are cached. Tuning this value should not affect small or medium-sized solutions.</target>
<<<<<<< HEAD
=======
        <note />
      </trans-unit>
      <trans-unit id="CodeLens">
        <source>CodeLens</source>
        <target state="new">CodeLens</target>
        <note />
      </trans-unit>
      <trans-unit id="CodeLens_Replace_LineLens">
        <source>Show annotations to the right instead of above the line</source>
        <target state="new">Show annotations to the right instead of above the line</target>
        <note />
      </trans-unit>
      <trans-unit id="CodeLens_Switch">
        <source>Enable CodeLens (Experimental)</source>
        <target state="new">Enable CodeLens (Experimental)</target>
        <note />
      </trans-unit>
      <trans-unit id="CodeLens_Prefix">
        <source>Annotation prefix</source>
        <target state="new">Annotation prefix</target>
        <note />
      </trans-unit>
      <trans-unit id="CodeLens_UseColors">
        <source>Use colors in annotations</source>
        <target state="new">Use colors in annotations</target>
>>>>>>> c55dd2c3
        <note />
      </trans-unit>
    </body>
  </file>
</xliff><|MERGE_RESOLUTION|>--- conflicted
+++ resolved
@@ -5,6 +5,31 @@
       <trans-unit id="Always_place_opens_at_top_level">
         <source>Always place open statements at the top level</source>
         <target state="new">Always place open statements at the top level</target>
+        <note />
+      </trans-unit>
+      <trans-unit id="CodeLens">
+        <source>CodeLens</source>
+        <target state="new">CodeLens</target>
+        <note />
+      </trans-unit>
+      <trans-unit id="CodeLens_Replace_LineLens">
+        <source>Show annotations to the right instead of above the line</source>
+        <target state="new">Show annotations to the right instead of above the line</target>
+        <note />
+      </trans-unit>
+      <trans-unit id="CodeLens_Switch">
+        <source>Enable CodeLens (Experimental)</source>
+        <target state="new">Enable CodeLens (Experimental)</target>
+        <note />
+      </trans-unit>
+      <trans-unit id="CodeLens_Prefix">
+        <source>Annotation prefix</source>
+        <target state="new">Annotation prefix</target>
+        <note />
+      </trans-unit>
+      <trans-unit id="CodeLens_UseColors">
+        <source>Use colors in annotations</source>
+        <target state="new">Use colors in annotations</target>
         <note />
       </trans-unit>
       <trans-unit id="Code_Fixes">
@@ -135,34 +160,6 @@
       <trans-unit id="Tooltip_project_check_cache_size">
         <source>Project data is cached for IDE features. Higher values use more memory because more projects are cached. Tuning this value should not affect small or medium-sized solutions.</source>
         <target state="new">Project data is cached for IDE features. Higher values use more memory because more projects are cached. Tuning this value should not affect small or medium-sized solutions.</target>
-<<<<<<< HEAD
-=======
-        <note />
-      </trans-unit>
-      <trans-unit id="CodeLens">
-        <source>CodeLens</source>
-        <target state="new">CodeLens</target>
-        <note />
-      </trans-unit>
-      <trans-unit id="CodeLens_Replace_LineLens">
-        <source>Show annotations to the right instead of above the line</source>
-        <target state="new">Show annotations to the right instead of above the line</target>
-        <note />
-      </trans-unit>
-      <trans-unit id="CodeLens_Switch">
-        <source>Enable CodeLens (Experimental)</source>
-        <target state="new">Enable CodeLens (Experimental)</target>
-        <note />
-      </trans-unit>
-      <trans-unit id="CodeLens_Prefix">
-        <source>Annotation prefix</source>
-        <target state="new">Annotation prefix</target>
-        <note />
-      </trans-unit>
-      <trans-unit id="CodeLens_UseColors">
-        <source>Use colors in annotations</source>
-        <target state="new">Use colors in annotations</target>
->>>>>>> c55dd2c3
         <note />
       </trans-unit>
     </body>
