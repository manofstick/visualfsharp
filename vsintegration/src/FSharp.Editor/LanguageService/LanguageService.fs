// Copyright (c) Microsoft Corporation.  All Rights Reserved.  See License.txt in the project root for license information.

namespace rec Microsoft.VisualStudio.FSharp.Editor

#nowarn "40"

open System
open System.Collections.Concurrent
open System.Collections.Generic
open System.Collections.Immutable
open System.ComponentModel.Composition
open System.ComponentModel.Design
open System.Diagnostics
open System.IO
open System.Linq
open System.Runtime.CompilerServices
open System.Runtime.InteropServices
open System.Threading
open Microsoft.CodeAnalysis
open Microsoft.CodeAnalysis.Diagnostics
open Microsoft.CodeAnalysis.Completion
open Microsoft.CodeAnalysis.Options
open Microsoft.FSharp.Compiler.CompileOps
open Microsoft.FSharp.Compiler.SourceCodeServices
open Microsoft.VisualStudio
open Microsoft.VisualStudio.Editor
open Microsoft.VisualStudio.FSharp.Editor
open Microsoft.VisualStudio.FSharp.Editor.SiteProvider
open Microsoft.VisualStudio.TextManager.Interop
open Microsoft.VisualStudio.LanguageServices
open Microsoft.VisualStudio.LanguageServices.Implementation.LanguageService
open Microsoft.VisualStudio.LanguageServices.Implementation.ProjectSystem
open Microsoft.VisualStudio.LanguageServices.Implementation.TaskList
open Microsoft.VisualStudio.LanguageServices.ProjectSystem
open Microsoft.VisualStudio.Shell
open Microsoft.VisualStudio.Shell.Events
open Microsoft.VisualStudio.Shell.Interop
open Microsoft.VisualStudio.ComponentModelHost
open Microsoft.VisualStudio.Text.Outlining
open FSharp.NativeInterop

#nowarn "9" // NativePtr.toNativeInt

<<<<<<< HEAD
=======
// Exposes FSharpChecker as MEF export
[<Export(typeof<FSharpCheckerProvider>); Composition.Shared>]
type internal FSharpCheckerProvider 
    [<ImportingConstructor>]
    (
        analyzerService: IDiagnosticAnalyzerService,
        [<Import(typeof<VisualStudioWorkspace>)>] workspace: VisualStudioWorkspaceImpl,
        settings: EditorOptions
    ) =

    let tryGetMetadataSnapshot (path, timeStamp) = 
        try
            let metadataReferenceProvider = workspace.Services.GetService<VisualStudioMetadataReferenceManager>()
            let md = metadataReferenceProvider.GetMetadata(path, timeStamp)
            let amd = (md :?> AssemblyMetadata)
            let mmd = amd.GetModules().[0]
            let mmr = mmd.GetMetadataReader()

            // "lifetime is timed to Metadata you got from the GetMetadata(...). As long as you hold it strongly, raw 
            // memory we got from metadata reader will be alive. Once you are done, just let everything go and 
            // let finalizer handle resource rather than calling Dispose from Metadata directly. It is shared metadata. 
            // You shouldn't dispose it directly."

            let objToHold = box md

            // We don't expect any ilread WeakByteFile to be created when working in Visual Studio
            Debug.Assert((Microsoft.FSharp.Compiler.AbstractIL.ILBinaryReader.GetStatistics().weakByteFileCount = 0), "Expected weakByteFileCount to be zero when using F# in Visual Studio. Was there a problem reading a .NET binary?")

            Some (objToHold, NativePtr.toNativeInt mmr.MetadataPointer, mmr.MetadataLength)
        with ex -> 
            // We catch all and let the backup routines in the F# compiler find the error
            Assert.Exception(ex)
            None 


    let checker = 
        lazy
            let checker = 
                FSharpChecker.Create(
                    projectCacheSize = settings.LanguageServicePerformance.ProjectCheckCacheSize,
                    keepAllBackgroundResolutions = false,
                    // Enabling this would mean that if devenv.exe goes above 2.3GB we do a one-off downsize of the F# Compiler Service caches
                    (* , MaxMemory = 2300 *) 
                    legacyReferenceResolver=Microsoft.FSharp.Compiler.MSBuildReferenceResolver.Resolver,
                    tryGetMetadataSnapshot = tryGetMetadataSnapshot)

            // This is one half of the bridge between the F# background builder and the Roslyn analysis engine.
            // When the F# background builder refreshes the background semantic build context for a file,
            // we request Roslyn to reanalyze that individual file.
            checker.BeforeBackgroundFileCheck.Add(fun (fileName, _extraProjectInfo) ->  
                async {
                    try 
                        let solution = workspace.CurrentSolution
                        let documentIds = solution.GetDocumentIdsWithFilePath(fileName)
                        if not documentIds.IsEmpty then 
                            let documentIdsFiltered = documentIds |> Seq.filter workspace.IsDocumentOpen |> Seq.toArray
                            for documentId in documentIdsFiltered do
                                Trace.TraceInformation("{0:n3} Requesting Roslyn reanalysis of {1}", DateTime.Now.TimeOfDay.TotalSeconds, documentId)
                            if documentIdsFiltered.Length > 0 then 
                                analyzerService.Reanalyze(workspace,documentIds=documentIdsFiltered)
                    with ex -> 
                        Assert.Exception(ex)
                } |> Async.StartImmediate
            )
            checker

    member this.Checker = checker.Value


/// Exposes FCS FSharpProjectOptions information management as MEF component.
//
// This service allows analyzers to get an appropriate FSharpProjectOptions value for a project or single file.
// It also allows a 'cheaper' route to get the project options relevant to parsing (e.g. the #define values).
// The main entrypoints are TryGetOptionsForDocumentOrProject and TryGetOptionsForEditingDocumentOrProject.
[<Export(typeof<FSharpProjectOptionsManager>); Composition.Shared>]
type internal FSharpProjectOptionsManager
    [<ImportingConstructor>]
    (
        checkerProvider: FSharpCheckerProvider,
        [<Import(typeof<VisualStudioWorkspace>)>] workspace: VisualStudioWorkspaceImpl,
        [<Import(typeof<SVsServiceProvider>)>] serviceProvider: System.IServiceProvider,
        settings: EditorOptions
    ) =

    // A table of information about projects, excluding single-file projects.
    let projectOptionsTable = FSharpProjectOptionsTable()

    // A table of information about single-file projects.  Currently we only need the load time of each such file, plus
    // the original options for editing
    let singleFileProjectTable = ConcurrentDictionary<ProjectId, DateTime * FSharpParsingOptions * FSharpProjectOptions>()

    let tryGetOrCreateProjectId (projectFileName:string) =
        let projectDisplayName = projectDisplayNameOf projectFileName
        Some (workspace.ProjectTracker.GetOrCreateProjectIdForPath(projectFileName, projectDisplayName))

    /// Retrieve the projectOptionsTable
    member __.FSharpOptions = projectOptionsTable

    /// Clear a project from the project table
    member this.ClearInfoForProject(projectId:ProjectId) = projectOptionsTable.ClearInfoForProject(projectId)

    /// Clear a project from the single file project table
    member this.ClearInfoForSingleFileProject(projectId) =
        singleFileProjectTable.TryRemove(projectId) |> ignore

    /// Update a project in the single file project table
    member this.AddOrUpdateSingleFileProject(projectId, data) = singleFileProjectTable.[projectId] <- data

    /// Get the exact options for a single-file script
    member this.ComputeSingleFileOptions (tryGetOrCreateProjectId, fileName, loadTime, fileContents) =
        async {
            let extraProjectInfo = Some(box workspace)
            if SourceFile.MustBeSingleFileProject(fileName) then 
                // NOTE: we don't use a unique stamp for single files, instead comparing options structurally.
                // This is because we repeatedly recompute the options.
                let optionsStamp = None 
                let! options, _diagnostics = checkerProvider.Checker.GetProjectOptionsFromScript(fileName, fileContents, loadTime, [| |], ?extraProjectInfo=extraProjectInfo, ?optionsStamp=optionsStamp) 
                // NOTE: we don't use FCS cross-project references from scripts to projects.  THe projects must have been
                // compiled and #r will refer to files on disk
                let referencedProjectFileNames = [| |] 
                let site = ProjectSitesAndFiles.CreateProjectSiteForScript(fileName, referencedProjectFileNames, options)
                let deps, projectOptions = ProjectSitesAndFiles.GetProjectOptionsForProjectSite(settings.LanguageServicePerformance.EnableInMemoryCrossProjectReferences, site, serviceProvider, (tryGetOrCreateProjectId fileName), fileName, options.ExtraProjectInfo, Some projectOptionsTable)
                let parsingOptions, _ = checkerProvider.Checker.GetParsingOptionsFromProjectOptions(projectOptions)
                return (deps, parsingOptions, projectOptions)
            else
                let site = ProjectSitesAndFiles.ProjectSiteOfSingleFile(fileName)
                let deps, projectOptions = ProjectSitesAndFiles.GetProjectOptionsForProjectSite(settings.LanguageServicePerformance.EnableInMemoryCrossProjectReferences, site, serviceProvider, (tryGetOrCreateProjectId fileName), fileName, extraProjectInfo, Some projectOptionsTable)
                let parsingOptions, _ = checkerProvider.Checker.GetParsingOptionsFromProjectOptions(projectOptions)
                return (deps, parsingOptions, projectOptions)
        }

    /// Update the info for a project in the project table
    member this.UpdateProjectInfo(tryGetOrCreateProjectId, projectId, site, userOpName, invalidateConfig) =
        Logger.Log LogEditorFunctionId.LanguageService_UpdateProjectInfo
        projectOptionsTable.AddOrUpdateProject(projectId, (fun isRefresh ->
            let extraProjectInfo = Some(box workspace)
            let referencedProjects, projectOptions = ProjectSitesAndFiles.GetProjectOptionsForProjectSite(settings.LanguageServicePerformance.EnableInMemoryCrossProjectReferences, site, serviceProvider, Some(projectId), site.ProjectFileName, extraProjectInfo,  Some projectOptionsTable)
            if invalidateConfig then checkerProvider.Checker.InvalidateConfiguration(projectOptions, startBackgroundCompileIfAlreadySeen = not isRefresh, userOpName = userOpName + ".UpdateProjectInfo")
            let referencedProjectIds = referencedProjects |> Array.choose tryGetOrCreateProjectId
            let parsingOptions, _ = checkerProvider.Checker.GetParsingOptionsFromProjectOptions(projectOptions)
            referencedProjectIds, parsingOptions, Some site, projectOptions))

    /// Get compilation defines relevant for syntax processing.  
    /// Quicker then TryGetOptionsForDocumentOrProject as it doesn't need to recompute the exact project 
    /// options for a script.
    member this.GetCompilationDefinesForEditingDocument(document:Document) = 
        let projectOptionsOpt = this.TryGetOptionsForProject(document.Project.Id)  
        let parsingOptions = 
            match projectOptionsOpt with 
            | Some (parsingOptions, _site, _projectOptions) -> parsingOptions
            | _ -> { FSharpParsingOptions.Default with IsInteractive = IsScript document.Name }
        CompilerEnvironment.GetCompilationDefinesForEditing parsingOptions

    /// Try and get the Options for a project 
    member this.TryGetOptionsForProject(projectId:ProjectId) = projectOptionsTable.TryGetOptionsForProject(projectId)

    /// Get the exact options for a document or project
    member this.TryGetOptionsForDocumentOrProject(document: Document) =
        async { 
            let projectId = document.Project.Id

            // The options for a single-file script project are re-requested each time the file is analyzed.  This is because the
            // single-file project may contain #load and #r references which are changing as the user edits, and we may need to re-analyze
            // to determine the latest settings.  FCS keeps a cache to help ensure these are up-to-date.
            match singleFileProjectTable.TryGetValue(projectId) with
            | true, (loadTime, _, _) ->
                try
                    let fileName = document.FilePath
                    let! cancellationToken = Async.CancellationToken
                    let! sourceText = document.GetTextAsync(cancellationToken) |> Async.AwaitTask
                    // NOTE: we don't use FCS cross-project references from scripts to projects.  The projects must have been
                    // compiled and #r will refer to files on disk.
                    let tryGetOrCreateProjectId _ = None 
                    let! _referencedProjectFileNames, parsingOptions, projectOptions = this.ComputeSingleFileOptions (tryGetOrCreateProjectId, fileName, loadTime, sourceText.ToString())
                    this.AddOrUpdateSingleFileProject(projectId, (loadTime, parsingOptions, projectOptions))
                    return Some (parsingOptions, None, projectOptions)
                with ex -> 
                    Assert.Exception(ex)
                    return None
            | _ -> return this.TryGetOptionsForProject(projectId)
        }

    /// Get the options for a document or project relevant for syntax processing.
    /// Quicker then TryGetOptionsForDocumentOrProject as it doesn't need to recompute the exact project options for a script.
    member this.TryGetOptionsForEditingDocumentOrProject(document:Document) = 
        let projectId = document.Project.Id
        match singleFileProjectTable.TryGetValue(projectId) with 
        | true, (_loadTime, parsingOptions, originalOptions) -> Some (parsingOptions, originalOptions)
        | _ -> this.TryGetOptionsForProject(projectId) |> Option.map(fun (parsingOptions, _, projectOptions) -> parsingOptions, projectOptions)

    /// get a siteprovider
    member this.ProvideProjectSiteProvider(project:Project) = provideProjectSiteProvider(workspace, project, serviceProvider, Some projectOptionsTable)

    /// Tell the checker to update the project info for the specified project id
    member this.UpdateProjectInfoWithProjectId(projectId:ProjectId, userOpName, invalidateConfig) =
        let hier = workspace.GetHierarchy(projectId)
        match hier with
        | null -> ()
        | h when (h.IsCapabilityMatch("CPS")) ->
            let project = workspace.CurrentSolution.GetProject(projectId)
            if not (isNull project) then
                let siteProvider = this.ProvideProjectSiteProvider(project)
                let projectSite = siteProvider.GetProjectSite()
                if projectSite.CompilationSourceFiles.Length <> 0 then
                    this.UpdateProjectInfo(tryGetOrCreateProjectId, projectId, projectSite, userOpName, invalidateConfig)
        | _ -> ()

    /// Tell the checker to update the project info for the specified project id
    member this.UpdateDocumentInfoWithProjectId(projectId:ProjectId, documentId:DocumentId, userOpName, invalidateConfig) =
        if workspace.IsDocumentOpen(documentId) then
            this.UpdateProjectInfoWithProjectId(projectId, userOpName, invalidateConfig)

    [<Export>]
    /// This handles commandline change notifications from the Dotnet Project-system
    /// Prior to VS 15.7 path contained path to project file, post 15.7 contains target binpath
    /// binpath is more accurate because a project file can have multiple in memory projects based on configuration
    member this.HandleCommandLineChanges(path:string, sources:ImmutableArray<CommandLineSourceFile>, references:ImmutableArray<CommandLineReference>, options:ImmutableArray<string>) =
        use _logBlock = Logger.LogBlock(LogEditorFunctionId.LanguageService_HandleCommandLineArgs)

        let projectId =
            match workspace.ProjectTracker.TryGetProjectByBinPath(path) with
            | true, project -> project.Id
            | false, _ -> workspace.ProjectTracker.GetOrCreateProjectIdForPath(path, projectDisplayNameOf path)
        let project =  workspace.ProjectTracker.GetProject(projectId)
        let path = project.ProjectFilePath
        let fullPath p =
            if Path.IsPathRooted(p) || path = null then p
            else Path.Combine(Path.GetDirectoryName(path), p)
        let sourcePaths = sources |> Seq.map(fun s -> fullPath s.Path) |> Seq.toArray
        let referencePaths = references |> Seq.map(fun r -> fullPath r.Reference) |> Seq.toArray

        projectOptionsTable.SetOptionsWithProjectId(projectId, sourcePaths, referencePaths, options.ToArray())
        this.UpdateProjectInfoWithProjectId(projectId, "HandleCommandLineChanges", invalidateConfig=true)

    member __.Checker = checkerProvider.Checker

>>>>>>> e39cba20
// Used to expose FSharpChecker/ProjectInfo manager to diagnostic providers
// Diagnostic providers can be executed in environment that does not use MEF so they can rely only
// on services exposed by the workspace
type internal FSharpCheckerWorkspaceService =
    inherit Microsoft.CodeAnalysis.Host.IWorkspaceService
    abstract Checker: FSharpChecker
    abstract FSharpProjectOptionsManager: FSharpProjectOptionsManager

type internal RoamingProfileStorageLocation(keyName: string) =
    inherit OptionStorageLocation()
    
    member __.GetKeyNameForLanguage(languageName: string) =
        let unsubstitutedKeyName = keyName
        match languageName with
        | null -> unsubstitutedKeyName
        | _ ->
            let substituteLanguageName = if languageName = FSharpConstants.FSharpLanguageName then "FSharp" else languageName
            unsubstitutedKeyName.Replace("%LANGUAGE%", substituteLanguageName)
 
[<Composition.Shared>]
[<Microsoft.CodeAnalysis.Host.Mef.ExportWorkspaceServiceFactory(typeof<FSharpCheckerWorkspaceService>, Microsoft.CodeAnalysis.Host.Mef.ServiceLayer.Default)>]
type internal FSharpCheckerWorkspaceServiceFactory
    [<Composition.ImportingConstructor>]
    (
        checkerProvider: FSharpCheckerProvider,
        projectInfoManager: FSharpProjectOptionsManager
    ) =
    interface Microsoft.CodeAnalysis.Host.Mef.IWorkspaceServiceFactory with
        member this.CreateService(_workspaceServices) =
            upcast { new FSharpCheckerWorkspaceService with
                member this.Checker = checkerProvider.Checker
                member this.FSharpProjectOptionsManager = projectInfoManager }

[<Microsoft.CodeAnalysis.Host.Mef.ExportWorkspaceServiceFactory(typeof<EditorOptions>, Microsoft.CodeAnalysis.Host.Mef.ServiceLayer.Default)>]
type internal FSharpSettingsFactory
    [<Composition.ImportingConstructor>] (settings: EditorOptions) =
    interface Microsoft.CodeAnalysis.Host.Mef.IWorkspaceServiceFactory with
        member this.CreateService(_) = upcast settings

[<Guid(FSharpConstants.packageGuidString)>]
[<ProvideOptionPage(typeof<Microsoft.VisualStudio.FSharp.Interactive.FsiPropertyPage>,
                    "F# Tools", "F# Interactive",   // category/sub-category on Tools>Options...
                    6000s,      6001s,              // resource id for localisation of the above
                    true)>]                         // true = supports automation
[<ProvideKeyBindingTable("{dee22b65-9761-4a26-8fb2-759b971d6dfc}", 6001s)>] // <-- resource ID for localised name
[<ProvideToolWindow(typeof<Microsoft.VisualStudio.FSharp.Interactive.FsiToolWindow>, 
                    // The following should place the ToolWindow with the OutputWindow by default.
                    Orientation=ToolWindowOrientation.Bottom,
                    Style=VsDockStyle.Tabbed,
                    PositionX = 0,
                    PositionY = 0,
                    Width = 360,
                    Height = 120,
                    Window="34E76E81-EE4A-11D0-AE2E-00A0C90FFFC3")>]
[<ProvideLanguageEditorOptionPage(typeof<OptionsUI.IntelliSenseOptionPage>, "F#", null, "IntelliSense", "6008")>]
[<ProvideLanguageEditorOptionPage(typeof<OptionsUI.QuickInfoOptionPage>, "F#", null, "QuickInfo", "6009")>]
[<ProvideLanguageEditorOptionPage(typeof<OptionsUI.CodeFixesOptionPage>, "F#", null, "Code Fixes", "6010")>]
[<ProvideLanguageEditorOptionPage(typeof<OptionsUI.LanguageServicePerformanceOptionPage>, "F#", null, "Performance", "6011")>]
[<ProvideLanguageEditorOptionPage(typeof<OptionsUI.AdvancedSettingsOptionPage>, "F#", null, "Advanced", "6012")>]
[<ProvideLanguageEditorOptionPage(typeof<OptionsUI.CodeLensOptionPage>, "F#", null, "CodeLens", "6013")>]
[<ProvideFSharpVersionRegistration(FSharpConstants.projectPackageGuidString, "Microsoft Visual F#")>]
// 64 represents a hex number. It needs to be greater than 37 so the TextMate editor will not be chosen as higher priority.
[<ProvideEditorExtension(typeof<FSharpEditorFactory>, ".fs", 64)>]
[<ProvideEditorExtension(typeof<FSharpEditorFactory>, ".fsi", 64)>]
[<ProvideEditorExtension(typeof<FSharpEditorFactory>, ".fsscript", 64)>]
[<ProvideEditorExtension(typeof<FSharpEditorFactory>, ".fsx", 64)>]
[<ProvideEditorExtension(typeof<FSharpEditorFactory>, ".ml", 64)>]
[<ProvideEditorExtension(typeof<FSharpEditorFactory>, ".mli", 64)>]
[<ProvideEditorFactory(typeof<FSharpEditorFactory>, 101s, CommonPhysicalViewAttributes = Constants.FSharpEditorFactoryPhysicalViewAttributes)>]
[<ProvideLanguageExtension(typeof<FSharpLanguageService>, ".fs")>]
[<ProvideLanguageExtension(typeof<FSharpLanguageService>, ".fsi")>]
[<ProvideLanguageExtension(typeof<FSharpLanguageService>, ".fsx")>]
[<ProvideLanguageExtension(typeof<FSharpLanguageService>, ".fsscript")>]
[<ProvideLanguageExtension(typeof<FSharpLanguageService>, ".ml")>]
[<ProvideLanguageExtension(typeof<FSharpLanguageService>, ".mli")>]
[<ProvideBraceCompletion(FSharpConstants.FSharpLanguageName)>]
[<ProvideLanguageService(languageService = typeof<FSharpLanguageService>,
                            strLanguageName = FSharpConstants.FSharpLanguageName,
                            languageResourceID = 100,
                            MatchBraces = true,
                            MatchBracesAtCaret = true,
                            ShowCompletion = true,
                            ShowMatchingBrace = true,
                            ShowSmartIndent = true,
                            EnableAsyncCompletion = true,
                            QuickInfo = true,
                            DefaultToInsertSpaces = true,
                            CodeSense = true,
                            DefaultToNonHotURLs = true,
                            RequestStockColors = true,
                            EnableCommenting = true,
                            CodeSenseDelay = 100,
                            ShowDropDownOptions = true)>]
type internal FSharpPackage() as this =
    inherit AbstractPackage<FSharpPackage, FSharpLanguageService>()

    let mutable vfsiToolWindow = Unchecked.defaultof<Microsoft.VisualStudio.FSharp.Interactive.FsiToolWindow>
    let GetToolWindowAsITestVFSI() =
        if vfsiToolWindow = Unchecked.defaultof<_> then
            vfsiToolWindow <- this.FindToolWindow(typeof<Microsoft.VisualStudio.FSharp.Interactive.FsiToolWindow>, 0, true) :?> Microsoft.VisualStudio.FSharp.Interactive.FsiToolWindow
        vfsiToolWindow :> Microsoft.VisualStudio.FSharp.Interactive.ITestVFSI

    // FSI-LINKAGE-POINT: unsited init
    do Microsoft.VisualStudio.FSharp.Interactive.Hooks.fsiConsoleWindowPackageCtorUnsited (this :> Package)

    override this.InitializeAsync(cancellationToken: CancellationToken, progress: IProgress<ServiceProgressData>) : Tasks.Task =
        // `base.` methods can't be called in the `async` builder, so we have to cache it
        let baseInitializeAsync = base.InitializeAsync(cancellationToken, progress)
        let task =
            async {
                do! baseInitializeAsync |> Async.AwaitTask

                let! commandService = this.GetServiceAsync(typeof<IMenuCommandService>) |> Async.AwaitTask // FSI-LINKAGE-POINT
                let commandService = commandService :?> OleMenuCommandService
                let packageInit () =
                    // FSI-LINKAGE-POINT: sited init
                    Microsoft.VisualStudio.FSharp.Interactive.Hooks.fsiConsoleWindowPackageInitalizeSited (this :> Package) commandService

                    // FSI-LINKAGE-POINT: private method GetDialogPage forces fsi options to be loaded
                    let _fsiPropertyPage = this.GetDialogPage(typeof<Microsoft.VisualStudio.FSharp.Interactive.FsiPropertyPage>)
                    ()
                let awaiter = this.JoinableTaskFactory.SwitchToMainThreadAsync().GetAwaiter()
                if awaiter.IsCompleted then
                    packageInit() // already on the UI thread
                else
                    awaiter.OnCompleted(fun () -> packageInit())
            } |> Async.StartAsTask
        upcast task // convert Task<unit> to Task

    override this.RoslynLanguageName = FSharpConstants.FSharpLanguageName
    override this.CreateWorkspace() = this.ComponentModel.GetService<VisualStudioWorkspaceImpl>()
    override this.CreateLanguageService() = FSharpLanguageService(this, this.GetService(typeof<SVsSolution>) :?> IVsSolution)
    override this.CreateEditorFactories() = seq { yield FSharpEditorFactory(this) :> IVsEditorFactory }
    override this.RegisterMiscellaneousFilesWorkspaceInformation(_) = ()

    interface Microsoft.VisualStudio.FSharp.Interactive.ITestVFSI with
        member this.SendTextInteraction(s:string) =
            GetToolWindowAsITestVFSI().SendTextInteraction(s)
        member this.GetMostRecentLines(n:int) : string[] =
            GetToolWindowAsITestVFSI().GetMostRecentLines(n)

[<Guid(FSharpConstants.languageServiceGuidString)>]
type internal FSharpLanguageService(package : FSharpPackage, solution: IVsSolution) =
    inherit AbstractLanguageService<FSharpPackage, FSharpLanguageService>(package)

    let projectInfoManager = package.ComponentModel.DefaultExportProvider.GetExport<FSharpProjectOptionsManager>().Value

    let projectDisplayNameOf projectFileName =
        if String.IsNullOrWhiteSpace projectFileName then projectFileName
        else Path.GetFileNameWithoutExtension projectFileName

    let singleFileProjects = ConcurrentDictionary<_, IWorkspaceProjectContext>()

    let tryRemoveSingleFileProject projectId =
        match singleFileProjects.TryRemove(projectId) with
        | true, project ->
            projectInfoManager.ClearInfoForSingleFileProject(projectId)
            project.Dispose()
        | _ -> ()

    let tryGetOrCreateProjectId (workspace: VisualStudioWorkspaceImpl) (projectFileName: string) =
        let projectDisplayName = projectDisplayNameOf projectFileName
        Some (workspace.ProjectTracker.GetOrCreateProjectIdForPath(projectFileName, projectDisplayName))

    let mutable legacyProjectWorkspaceMap = Unchecked.defaultof<LegacyProjectWorkspaceMap>

    override this.Initialize() = 
        base.Initialize()

        this.Workspace.Options <- this.Workspace.Options.WithChangedOption(Completion.CompletionOptions.BlockForCompletionItems, FSharpConstants.FSharpLanguageName, false)
        this.Workspace.Options <- this.Workspace.Options.WithChangedOption(Shared.Options.ServiceFeatureOnOffOptions.ClosedFileDiagnostic, FSharpConstants.FSharpLanguageName, Nullable false)

        this.Workspace.DocumentClosed.Add <| fun args -> tryRemoveSingleFileProject args.Document.Project.Id

        legacyProjectWorkspaceMap <- LegacyProjectWorkspaceMap(this.Workspace, solution, projectInfoManager, package.ComponentModel.GetService<IWorkspaceProjectContextFactory>(), this.SystemServiceProvider)
        legacyProjectWorkspaceMap.Initialize()

        let theme = package.ComponentModel.DefaultExportProvider.GetExport<ISetThemeColors>().Value
        theme.SetColors()

    member this.SetupStandAloneFile(fileName: string, fileContents: string, workspace: VisualStudioWorkspaceImpl, hier: IVsHierarchy) =
        let loadTime = DateTime.Now
        let projectFileName = fileName
        let projectDisplayName = projectDisplayNameOf projectFileName

        let mutable projectId = workspace.ProjectTracker.GetOrCreateProjectIdForPath(projectFileName, projectDisplayName)

        if isNull (workspace.ProjectTracker.GetProject projectId) then
            let projectContextFactory = package.ComponentModel.GetService<IWorkspaceProjectContextFactory>();

            let projectContext = projectContextFactory.CreateProjectContext(FSharpConstants.FSharpLanguageName, projectDisplayName, projectFileName, projectId.Id, hier, null)
            
            projectId <- workspace.ProjectTracker.GetOrCreateProjectIdForPath(projectFileName, projectDisplayName)

            projectContext.AddSourceFile(fileName)
            
            singleFileProjects.[projectId] <- projectContext

        let _referencedProjectFileNames, parsingOptions, projectOptions = projectInfoManager.ComputeSingleFileOptions (tryGetOrCreateProjectId workspace, fileName, loadTime, fileContents) |> Async.RunSynchronously
        projectInfoManager.AddOrUpdateSingleFileProject(projectId, (loadTime, parsingOptions, projectOptions))

    override this.ContentTypeName = FSharpConstants.FSharpContentTypeName
    override this.LanguageName = FSharpConstants.FSharpLanguageName
    override this.RoslynLanguageName = FSharpConstants.FSharpLanguageName

    override this.LanguageServiceId = new Guid(FSharpConstants.languageServiceGuidString)
    override this.DebuggerLanguageId = DebuggerEnvironment.GetLanguageID()

    override this.CreateContext(_,_,_,_,_) = raise(System.NotImplementedException())

    override this.SetupNewTextView(textView) =
        base.SetupNewTextView(textView)

        let textViewAdapter = package.ComponentModel.GetService<IVsEditorAdaptersFactoryService>()

        // Toggles outlining (or code folding) based on settings
        let outliningManagerService = this.Package.ComponentModel.GetService<IOutliningManagerService>()
        let wpfTextView = this.EditorAdaptersFactoryService.GetWpfTextView(textView)
        let outliningManager = outliningManagerService.GetOutliningManager(wpfTextView)
        if not (isNull outliningManager) then
            let settings = this.Workspace.Services.GetService<EditorOptions>()
            outliningManager.Enabled <- settings.Advanced.IsOutliningEnabled

        match textView.GetBuffer() with
        | (VSConstants.S_OK, textLines) ->
            let filename = VsTextLines.GetFilename textLines

            match VsRunningDocumentTable.FindDocumentWithoutLocking(package.RunningDocumentTable,filename) with
            | Some (hier, _) ->


                // Check if the file is in a CPS project or not.
                // CPS projects don't implement IProvideProjectSite and IVSProjectHierarchy
                // Simple explanation:
                //    Legacy projects have IVSHierarchy and IProjectSite
                //    CPS Projects, out-of-project file and script files don't

                match hier with
                | :? IProvideProjectSite as _siteProvider when not (IsScript(filename)) ->

                    // This is the path for .fs/.fsi files in legacy projects
                    ()
                | h when not (isNull h) && not (IsScript(filename)) ->
                    let docId = this.Workspace.CurrentSolution.GetDocumentIdsWithFilePath(filename).FirstOrDefault()
                    match docId with
                    | null ->
                        if not (h.IsCapabilityMatch("CPS")) then

                            // This is the path when opening out-of-project .fs/.fsi files in CPS projects

                            let fileContents = VsTextLines.GetFileContents(textLines, textViewAdapter)
                            this.SetupStandAloneFile(filename, fileContents, this.Workspace, hier)
                    | _ -> ()
                | _ ->

                    // This is the path for both in-project and out-of-project .fsx files

                    let fileContents = VsTextLines.GetFileContents(textLines, textViewAdapter)
                    this.SetupStandAloneFile(filename, fileContents, this.Workspace, hier)

            | _ -> ()
        | _ -> ()<|MERGE_RESOLUTION|>--- conflicted
+++ resolved
@@ -41,245 +41,6 @@
 
 #nowarn "9" // NativePtr.toNativeInt
 
-<<<<<<< HEAD
-=======
-// Exposes FSharpChecker as MEF export
-[<Export(typeof<FSharpCheckerProvider>); Composition.Shared>]
-type internal FSharpCheckerProvider 
-    [<ImportingConstructor>]
-    (
-        analyzerService: IDiagnosticAnalyzerService,
-        [<Import(typeof<VisualStudioWorkspace>)>] workspace: VisualStudioWorkspaceImpl,
-        settings: EditorOptions
-    ) =
-
-    let tryGetMetadataSnapshot (path, timeStamp) = 
-        try
-            let metadataReferenceProvider = workspace.Services.GetService<VisualStudioMetadataReferenceManager>()
-            let md = metadataReferenceProvider.GetMetadata(path, timeStamp)
-            let amd = (md :?> AssemblyMetadata)
-            let mmd = amd.GetModules().[0]
-            let mmr = mmd.GetMetadataReader()
-
-            // "lifetime is timed to Metadata you got from the GetMetadata(...). As long as you hold it strongly, raw 
-            // memory we got from metadata reader will be alive. Once you are done, just let everything go and 
-            // let finalizer handle resource rather than calling Dispose from Metadata directly. It is shared metadata. 
-            // You shouldn't dispose it directly."
-
-            let objToHold = box md
-
-            // We don't expect any ilread WeakByteFile to be created when working in Visual Studio
-            Debug.Assert((Microsoft.FSharp.Compiler.AbstractIL.ILBinaryReader.GetStatistics().weakByteFileCount = 0), "Expected weakByteFileCount to be zero when using F# in Visual Studio. Was there a problem reading a .NET binary?")
-
-            Some (objToHold, NativePtr.toNativeInt mmr.MetadataPointer, mmr.MetadataLength)
-        with ex -> 
-            // We catch all and let the backup routines in the F# compiler find the error
-            Assert.Exception(ex)
-            None 
-
-
-    let checker = 
-        lazy
-            let checker = 
-                FSharpChecker.Create(
-                    projectCacheSize = settings.LanguageServicePerformance.ProjectCheckCacheSize,
-                    keepAllBackgroundResolutions = false,
-                    // Enabling this would mean that if devenv.exe goes above 2.3GB we do a one-off downsize of the F# Compiler Service caches
-                    (* , MaxMemory = 2300 *) 
-                    legacyReferenceResolver=Microsoft.FSharp.Compiler.MSBuildReferenceResolver.Resolver,
-                    tryGetMetadataSnapshot = tryGetMetadataSnapshot)
-
-            // This is one half of the bridge between the F# background builder and the Roslyn analysis engine.
-            // When the F# background builder refreshes the background semantic build context for a file,
-            // we request Roslyn to reanalyze that individual file.
-            checker.BeforeBackgroundFileCheck.Add(fun (fileName, _extraProjectInfo) ->  
-                async {
-                    try 
-                        let solution = workspace.CurrentSolution
-                        let documentIds = solution.GetDocumentIdsWithFilePath(fileName)
-                        if not documentIds.IsEmpty then 
-                            let documentIdsFiltered = documentIds |> Seq.filter workspace.IsDocumentOpen |> Seq.toArray
-                            for documentId in documentIdsFiltered do
-                                Trace.TraceInformation("{0:n3} Requesting Roslyn reanalysis of {1}", DateTime.Now.TimeOfDay.TotalSeconds, documentId)
-                            if documentIdsFiltered.Length > 0 then 
-                                analyzerService.Reanalyze(workspace,documentIds=documentIdsFiltered)
-                    with ex -> 
-                        Assert.Exception(ex)
-                } |> Async.StartImmediate
-            )
-            checker
-
-    member this.Checker = checker.Value
-
-
-/// Exposes FCS FSharpProjectOptions information management as MEF component.
-//
-// This service allows analyzers to get an appropriate FSharpProjectOptions value for a project or single file.
-// It also allows a 'cheaper' route to get the project options relevant to parsing (e.g. the #define values).
-// The main entrypoints are TryGetOptionsForDocumentOrProject and TryGetOptionsForEditingDocumentOrProject.
-[<Export(typeof<FSharpProjectOptionsManager>); Composition.Shared>]
-type internal FSharpProjectOptionsManager
-    [<ImportingConstructor>]
-    (
-        checkerProvider: FSharpCheckerProvider,
-        [<Import(typeof<VisualStudioWorkspace>)>] workspace: VisualStudioWorkspaceImpl,
-        [<Import(typeof<SVsServiceProvider>)>] serviceProvider: System.IServiceProvider,
-        settings: EditorOptions
-    ) =
-
-    // A table of information about projects, excluding single-file projects.
-    let projectOptionsTable = FSharpProjectOptionsTable()
-
-    // A table of information about single-file projects.  Currently we only need the load time of each such file, plus
-    // the original options for editing
-    let singleFileProjectTable = ConcurrentDictionary<ProjectId, DateTime * FSharpParsingOptions * FSharpProjectOptions>()
-
-    let tryGetOrCreateProjectId (projectFileName:string) =
-        let projectDisplayName = projectDisplayNameOf projectFileName
-        Some (workspace.ProjectTracker.GetOrCreateProjectIdForPath(projectFileName, projectDisplayName))
-
-    /// Retrieve the projectOptionsTable
-    member __.FSharpOptions = projectOptionsTable
-
-    /// Clear a project from the project table
-    member this.ClearInfoForProject(projectId:ProjectId) = projectOptionsTable.ClearInfoForProject(projectId)
-
-    /// Clear a project from the single file project table
-    member this.ClearInfoForSingleFileProject(projectId) =
-        singleFileProjectTable.TryRemove(projectId) |> ignore
-
-    /// Update a project in the single file project table
-    member this.AddOrUpdateSingleFileProject(projectId, data) = singleFileProjectTable.[projectId] <- data
-
-    /// Get the exact options for a single-file script
-    member this.ComputeSingleFileOptions (tryGetOrCreateProjectId, fileName, loadTime, fileContents) =
-        async {
-            let extraProjectInfo = Some(box workspace)
-            if SourceFile.MustBeSingleFileProject(fileName) then 
-                // NOTE: we don't use a unique stamp for single files, instead comparing options structurally.
-                // This is because we repeatedly recompute the options.
-                let optionsStamp = None 
-                let! options, _diagnostics = checkerProvider.Checker.GetProjectOptionsFromScript(fileName, fileContents, loadTime, [| |], ?extraProjectInfo=extraProjectInfo, ?optionsStamp=optionsStamp) 
-                // NOTE: we don't use FCS cross-project references from scripts to projects.  THe projects must have been
-                // compiled and #r will refer to files on disk
-                let referencedProjectFileNames = [| |] 
-                let site = ProjectSitesAndFiles.CreateProjectSiteForScript(fileName, referencedProjectFileNames, options)
-                let deps, projectOptions = ProjectSitesAndFiles.GetProjectOptionsForProjectSite(settings.LanguageServicePerformance.EnableInMemoryCrossProjectReferences, site, serviceProvider, (tryGetOrCreateProjectId fileName), fileName, options.ExtraProjectInfo, Some projectOptionsTable)
-                let parsingOptions, _ = checkerProvider.Checker.GetParsingOptionsFromProjectOptions(projectOptions)
-                return (deps, parsingOptions, projectOptions)
-            else
-                let site = ProjectSitesAndFiles.ProjectSiteOfSingleFile(fileName)
-                let deps, projectOptions = ProjectSitesAndFiles.GetProjectOptionsForProjectSite(settings.LanguageServicePerformance.EnableInMemoryCrossProjectReferences, site, serviceProvider, (tryGetOrCreateProjectId fileName), fileName, extraProjectInfo, Some projectOptionsTable)
-                let parsingOptions, _ = checkerProvider.Checker.GetParsingOptionsFromProjectOptions(projectOptions)
-                return (deps, parsingOptions, projectOptions)
-        }
-
-    /// Update the info for a project in the project table
-    member this.UpdateProjectInfo(tryGetOrCreateProjectId, projectId, site, userOpName, invalidateConfig) =
-        Logger.Log LogEditorFunctionId.LanguageService_UpdateProjectInfo
-        projectOptionsTable.AddOrUpdateProject(projectId, (fun isRefresh ->
-            let extraProjectInfo = Some(box workspace)
-            let referencedProjects, projectOptions = ProjectSitesAndFiles.GetProjectOptionsForProjectSite(settings.LanguageServicePerformance.EnableInMemoryCrossProjectReferences, site, serviceProvider, Some(projectId), site.ProjectFileName, extraProjectInfo,  Some projectOptionsTable)
-            if invalidateConfig then checkerProvider.Checker.InvalidateConfiguration(projectOptions, startBackgroundCompileIfAlreadySeen = not isRefresh, userOpName = userOpName + ".UpdateProjectInfo")
-            let referencedProjectIds = referencedProjects |> Array.choose tryGetOrCreateProjectId
-            let parsingOptions, _ = checkerProvider.Checker.GetParsingOptionsFromProjectOptions(projectOptions)
-            referencedProjectIds, parsingOptions, Some site, projectOptions))
-
-    /// Get compilation defines relevant for syntax processing.  
-    /// Quicker then TryGetOptionsForDocumentOrProject as it doesn't need to recompute the exact project 
-    /// options for a script.
-    member this.GetCompilationDefinesForEditingDocument(document:Document) = 
-        let projectOptionsOpt = this.TryGetOptionsForProject(document.Project.Id)  
-        let parsingOptions = 
-            match projectOptionsOpt with 
-            | Some (parsingOptions, _site, _projectOptions) -> parsingOptions
-            | _ -> { FSharpParsingOptions.Default with IsInteractive = IsScript document.Name }
-        CompilerEnvironment.GetCompilationDefinesForEditing parsingOptions
-
-    /// Try and get the Options for a project 
-    member this.TryGetOptionsForProject(projectId:ProjectId) = projectOptionsTable.TryGetOptionsForProject(projectId)
-
-    /// Get the exact options for a document or project
-    member this.TryGetOptionsForDocumentOrProject(document: Document) =
-        async { 
-            let projectId = document.Project.Id
-
-            // The options for a single-file script project are re-requested each time the file is analyzed.  This is because the
-            // single-file project may contain #load and #r references which are changing as the user edits, and we may need to re-analyze
-            // to determine the latest settings.  FCS keeps a cache to help ensure these are up-to-date.
-            match singleFileProjectTable.TryGetValue(projectId) with
-            | true, (loadTime, _, _) ->
-                try
-                    let fileName = document.FilePath
-                    let! cancellationToken = Async.CancellationToken
-                    let! sourceText = document.GetTextAsync(cancellationToken) |> Async.AwaitTask
-                    // NOTE: we don't use FCS cross-project references from scripts to projects.  The projects must have been
-                    // compiled and #r will refer to files on disk.
-                    let tryGetOrCreateProjectId _ = None 
-                    let! _referencedProjectFileNames, parsingOptions, projectOptions = this.ComputeSingleFileOptions (tryGetOrCreateProjectId, fileName, loadTime, sourceText.ToString())
-                    this.AddOrUpdateSingleFileProject(projectId, (loadTime, parsingOptions, projectOptions))
-                    return Some (parsingOptions, None, projectOptions)
-                with ex -> 
-                    Assert.Exception(ex)
-                    return None
-            | _ -> return this.TryGetOptionsForProject(projectId)
-        }
-
-    /// Get the options for a document or project relevant for syntax processing.
-    /// Quicker then TryGetOptionsForDocumentOrProject as it doesn't need to recompute the exact project options for a script.
-    member this.TryGetOptionsForEditingDocumentOrProject(document:Document) = 
-        let projectId = document.Project.Id
-        match singleFileProjectTable.TryGetValue(projectId) with 
-        | true, (_loadTime, parsingOptions, originalOptions) -> Some (parsingOptions, originalOptions)
-        | _ -> this.TryGetOptionsForProject(projectId) |> Option.map(fun (parsingOptions, _, projectOptions) -> parsingOptions, projectOptions)
-
-    /// get a siteprovider
-    member this.ProvideProjectSiteProvider(project:Project) = provideProjectSiteProvider(workspace, project, serviceProvider, Some projectOptionsTable)
-
-    /// Tell the checker to update the project info for the specified project id
-    member this.UpdateProjectInfoWithProjectId(projectId:ProjectId, userOpName, invalidateConfig) =
-        let hier = workspace.GetHierarchy(projectId)
-        match hier with
-        | null -> ()
-        | h when (h.IsCapabilityMatch("CPS")) ->
-            let project = workspace.CurrentSolution.GetProject(projectId)
-            if not (isNull project) then
-                let siteProvider = this.ProvideProjectSiteProvider(project)
-                let projectSite = siteProvider.GetProjectSite()
-                if projectSite.CompilationSourceFiles.Length <> 0 then
-                    this.UpdateProjectInfo(tryGetOrCreateProjectId, projectId, projectSite, userOpName, invalidateConfig)
-        | _ -> ()
-
-    /// Tell the checker to update the project info for the specified project id
-    member this.UpdateDocumentInfoWithProjectId(projectId:ProjectId, documentId:DocumentId, userOpName, invalidateConfig) =
-        if workspace.IsDocumentOpen(documentId) then
-            this.UpdateProjectInfoWithProjectId(projectId, userOpName, invalidateConfig)
-
-    [<Export>]
-    /// This handles commandline change notifications from the Dotnet Project-system
-    /// Prior to VS 15.7 path contained path to project file, post 15.7 contains target binpath
-    /// binpath is more accurate because a project file can have multiple in memory projects based on configuration
-    member this.HandleCommandLineChanges(path:string, sources:ImmutableArray<CommandLineSourceFile>, references:ImmutableArray<CommandLineReference>, options:ImmutableArray<string>) =
-        use _logBlock = Logger.LogBlock(LogEditorFunctionId.LanguageService_HandleCommandLineArgs)
-
-        let projectId =
-            match workspace.ProjectTracker.TryGetProjectByBinPath(path) with
-            | true, project -> project.Id
-            | false, _ -> workspace.ProjectTracker.GetOrCreateProjectIdForPath(path, projectDisplayNameOf path)
-        let project =  workspace.ProjectTracker.GetProject(projectId)
-        let path = project.ProjectFilePath
-        let fullPath p =
-            if Path.IsPathRooted(p) || path = null then p
-            else Path.Combine(Path.GetDirectoryName(path), p)
-        let sourcePaths = sources |> Seq.map(fun s -> fullPath s.Path) |> Seq.toArray
-        let referencePaths = references |> Seq.map(fun r -> fullPath r.Reference) |> Seq.toArray
-
-        projectOptionsTable.SetOptionsWithProjectId(projectId, sourcePaths, referencePaths, options.ToArray())
-        this.UpdateProjectInfoWithProjectId(projectId, "HandleCommandLineChanges", invalidateConfig=true)
-
-    member __.Checker = checkerProvider.Checker
-
->>>>>>> e39cba20
 // Used to expose FSharpChecker/ProjectInfo manager to diagnostic providers
 // Diagnostic providers can be executed in environment that does not use MEF so they can rely only
 // on services exposed by the workspace
