// Copyright (c) Microsoft Corporation.  All Rights Reserved.  See License.txt in the project root for license information.

/// tinfos, minfos, finfos, pinfos - summaries of information for references
/// to .NET and F# constructs.


module internal Microsoft.FSharp.Compiler.Infos

open Microsoft.FSharp.Compiler.AbstractIL 
open Microsoft.FSharp.Compiler.AbstractIL.IL 
open Microsoft.FSharp.Compiler.AbstractIL.Internal.Library
open Microsoft.FSharp.Compiler 
open Microsoft.FSharp.Compiler.Range
open Microsoft.FSharp.Compiler.Ast
open Microsoft.FSharp.Compiler.ErrorLogger
open Microsoft.FSharp.Compiler.Tast
open Microsoft.FSharp.Compiler.Tastops
open Microsoft.FSharp.Compiler.Tastops.DebugPrint
open Microsoft.FSharp.Compiler.TcGlobals
open Microsoft.FSharp.Compiler.Lib
open Microsoft.FSharp.Core.Printf

#if !NO_EXTENSIONTYPING
open Microsoft.FSharp.Compiler.ExtensionTyping
#endif

#if FX_RESHAPED_REFLECTION
open Microsoft.FSharp.Core.ReflectionAdapters
#endif

//-------------------------------------------------------------------------
// From IL types to F# types
//------------------------------------------------------------------------- 

/// Import an IL type as an F# type. importInst gives the context for interpreting type variables.
let ImportILType scoref amap m importInst ilty = 
    ilty |> rescopeILType scoref |>  Import.ImportILType amap m importInst 

let CanImportILType scoref amap m ilty = 
    ilty |> rescopeILType scoref |>  Import.CanImportILType amap m 

//-------------------------------------------------------------------------
// Fold the hierarchy. 
//  REVIEW: this code generalizes the iteration used below for member lookup.
//------------------------------------------------------------------------- 

/// Indicates if an F# type is the type associated with an F# exception declaration
let isExnDeclTy g ty = 
    isAppTy g ty && (tcrefOfAppTy g ty).IsExceptionDecl
    
/// Get the base type of a type, taking into account type instantiations. Return None if the
/// type has no base type.
let GetSuperTypeOfType g amap m ty = 
#if !NO_EXTENSIONTYPING
    let ty = (if isAppTy g ty && (tcrefOfAppTy g ty).IsProvided then stripTyEqns g ty else stripTyEqnsAndMeasureEqns g ty)
#else
    let ty = stripTyEqnsAndMeasureEqns g ty 
#endif

    match metadataOfTy g ty with 
#if !NO_EXTENSIONTYPING
    | ProvidedTypeMetadata info -> 
        let st = info.ProvidedType
        let superOpt = st.PApplyOption((fun st -> match st.BaseType with null -> None | t -> Some t),m)
        match superOpt with 
        | None -> None
        | Some super -> Some(Import.ImportProvidedType amap m super)
#endif
    | ILTypeMetadata (TILObjectReprData(scoref,_,tdef)) -> 
        let tinst = argsOfAppTy g ty
        match tdef.Extends with 
        | None -> None
        | Some ilty -> Some (ImportILType scoref amap m tinst ilty)

    | FSharpOrArrayOrByrefOrTupleOrExnTypeMetadata -> 
        if isFSharpObjModelTy g ty || isExnDeclTy g ty then 
            let tcref = tcrefOfAppTy g ty
            Some (instType (mkInstForAppTy g ty) (superOfTycon g tcref.Deref))
        elif isArrayTy g ty then
            Some g.system_Array_ty
        elif isRefTy g ty && not (isObjTy g ty) then 
            Some g.obj_ty
        elif isStructTupleTy g ty then 
            Some g.obj_ty
        elif isFSharpStructOrEnumTy g ty then
            if isFSharpEnumTy g ty then
                Some(g.system_Enum_ty)
            else
<<<<<<< HEAD
                Some (g.system_Value_typ)
        elif isAnonRecdTy g typ then 
            Some g.obj_ty
        elif isRecdTy g typ || isUnionTy g typ then
=======
                Some (g.system_Value_ty)
        elif isRecdTy g ty || isUnionTy g ty then
>>>>>>> 4529c8fd
            Some g.obj_ty
        else 
            None

/// Make a type for System.Collections.Generic.IList<ty>
let mkSystemCollectionsGenericIListTy (g: TcGlobals) ty = TType_app(g.tcref_System_Collections_Generic_IList,[ty])

[<RequireQualifiedAccess>]
/// Indicates whether we can skip interface types that lie outside the reference set
type SkipUnrefInterfaces = Yes | No


/// Collect the set of immediate declared interface types for an F# type, but do not
/// traverse the type hierarchy to collect further interfaces.
let rec GetImmediateInterfacesOfType skipUnref g amap m ty = 
    let itys = 
        match tryAppTy g ty with
        | ValueSome(tcref,tinst) ->
            if tcref.IsMeasureableReprTycon then             
                [ match tcref.TypeReprInfo with 
                  | TMeasureableRepr reprTy -> 
                       for ity in GetImmediateInterfacesOfType skipUnref g amap m reprTy do 
                          if isAppTy g ity then 
                              let itcref = tcrefOfAppTy g ity
                              if not (tyconRefEq g itcref g.system_GenericIComparable_tcref) && 
                                 not (tyconRefEq g itcref g.system_GenericIEquatable_tcref)  then 
                                   yield ity
                  | _ -> ()
                  yield mkAppTy g.system_GenericIComparable_tcref [ty] 
                  yield mkAppTy g.system_GenericIEquatable_tcref [ty]]
            else
                match metadataOfTy g ty with 
#if !NO_EXTENSIONTYPING
                | ProvidedTypeMetadata info -> 
                    [ for ity in info.ProvidedType.PApplyArray((fun st -> st.GetInterfaces()), "GetInterfaces", m) do
                          yield Import.ImportProvidedType amap m ity ]
#endif
                | ILTypeMetadata (TILObjectReprData(scoref,_,tdef)) -> 

                    // ImportILType may fail for an interface if the assembly load set is incomplete and the interface
                    // comes from another assembly. In this case we simply skip the interface:
                    // if we don't skip it, then compilation will just fail here, and if type checking
                    // succeeds with fewer non-dereferencable interfaces reported then it would have 
                    // succeeded with more reported. There are pathological corner cases where this 
                    // doesn't apply: e.g. for mscorlib interfaces like IComparable, but we can always 
                    // assume those are present. 
                    tdef.Implements |> List.choose (fun ity -> 
                         if skipUnref = SkipUnrefInterfaces.No || CanImportILType scoref amap m ity then 
                             Some (ImportILType scoref amap m tinst ity)
                         else None)

                | FSharpOrArrayOrByrefOrTupleOrExnTypeMetadata -> 
                    tcref.ImmediateInterfaceTypesOfFSharpTycon |> List.map (instType (mkInstForAppTy g ty)) 
        | _ -> []
        
    // .NET array types are considered to implement IList<T>
    let itys =
        if isArray1DTy g ty then 
            mkSystemCollectionsGenericIListTy g (destArrayTy g ty) :: itys
        else 
            itys
    itys
        
[<RequireQualifiedAccess>]
/// Indicates whether we should visit multiple instantiations of the same generic interface or not
type AllowMultiIntfInstantiations = Yes | No

/// Traverse the type hierarchy, e.g. f D (f C (f System.Object acc)). 
/// Visit base types and interfaces first.
let private FoldHierarchyOfTypeAux followInterfaces allowMultiIntfInst skipUnref visitor g amap m ty acc = 
    let rec loop ndeep ty ((visitedTycon,visited:TyconRefMultiMap<_>,acc) as state) =

        let seenThisTycon = isAppTy g ty && Set.contains (tcrefOfAppTy g ty).Stamp visitedTycon 

        // Do not visit the same type twice. Could only be doing this if we've seen this tycon
        if seenThisTycon && List.exists (typeEquiv g ty) (visited.Find (tcrefOfAppTy g ty)) then state else

        // Do not visit the same tycon twice, e.g. I<int> and I<string>, collect I<int> only, unless directed to allow this
        if seenThisTycon && allowMultiIntfInst = AllowMultiIntfInstantiations.No then state else

        let state = 
            if isAppTy g ty then 
                let tcref = tcrefOfAppTy g ty
                let visitedTycon = Set.add tcref.Stamp visitedTycon 
                visitedTycon, visited.Add (tcref,ty), acc
            else
                state

        if ndeep > 100 then (errorR(Error((FSComp.SR.recursiveClassHierarchy (showType ty)),m)); (visitedTycon,visited,acc)) else
        let visitedTycon,visited,acc = 
            if isInterfaceTy g ty then 
                List.foldBack 
                   (loop (ndeep+1)) 
                   (GetImmediateInterfacesOfType skipUnref g amap m ty) 
                      (loop ndeep g.obj_ty state)
            else
                match tryDestTyparTy g ty with
                | ValueSome tp ->
                    let state = loop (ndeep+1) g.obj_ty state 
                    List.foldBack 
                        (fun x vacc -> 
                          match x with 
                          | TyparConstraint.MayResolveMember _
                          | TyparConstraint.DefaultsTo _
                          | TyparConstraint.SupportsComparison _
                          | TyparConstraint.SupportsEquality _
                          | TyparConstraint.IsEnum _
                          | TyparConstraint.IsDelegate _
                          | TyparConstraint.SupportsNull _
                          | TyparConstraint.IsNonNullableStruct _ 
                          | TyparConstraint.IsUnmanaged _ 
                          | TyparConstraint.IsReferenceType _ 
                          | TyparConstraint.SimpleChoice _ 
                          | TyparConstraint.RequiresDefaultConstructor _ -> vacc
                          | TyparConstraint.CoercesTo(cty,_) -> 
                                  loop (ndeep + 1)  cty vacc) 
                        tp.Constraints 
                        state
                | _ -> 
                    let state = 
                        if followInterfaces then 
                            List.foldBack 
                              (loop (ndeep+1)) 
                              (GetImmediateInterfacesOfType skipUnref g amap m ty) 
                              state 
                        else 
                            state
                    let state = 
                        Option.foldBack 
                          (loop (ndeep+1)) 
                          (GetSuperTypeOfType g amap m ty) 
                          state
                    state
        let acc = visitor ty acc
        (visitedTycon,visited,acc)
    loop 0 ty (Set.empty,TyconRefMultiMap<_>.Empty,acc)  |> p33

/// Fold, do not follow interfaces (unless the type is itself an interface)
let FoldPrimaryHierarchyOfType f g amap m allowMultiIntfInst ty acc = 
    FoldHierarchyOfTypeAux false allowMultiIntfInst SkipUnrefInterfaces.No f g amap m ty acc 

/// Fold, following interfaces. Skipping interfaces that lie outside the referenced assembly set is allowed.
let FoldEntireHierarchyOfType f g amap m allowMultiIntfInst ty acc = 
    FoldHierarchyOfTypeAux true allowMultiIntfInst SkipUnrefInterfaces.Yes f g amap m ty acc

/// Iterate, following interfaces. Skipping interfaces that lie outside the referenced assembly set is allowed.
let IterateEntireHierarchyOfType f g amap m allowMultiIntfInst ty = 
    FoldHierarchyOfTypeAux true allowMultiIntfInst SkipUnrefInterfaces.Yes (fun ty () -> f ty) g amap m ty () 

/// Search for one element satisfying a predicate, following interfaces
let ExistsInEntireHierarchyOfType f g amap m allowMultiIntfInst ty = 
    FoldHierarchyOfTypeAux true allowMultiIntfInst SkipUnrefInterfaces.Yes (fun ty acc -> acc || f ty ) g amap m ty false 

/// Search for one element where a function returns a 'Some' result, following interfaces
let SearchEntireHierarchyOfType f g amap m ty = 
    FoldHierarchyOfTypeAux true AllowMultiIntfInstantiations.Yes SkipUnrefInterfaces.Yes
        (fun ty acc -> 
            match acc with 
            | None -> if f ty then Some(ty) else None 
            | Some _ -> acc) 
        g amap m ty None

/// Get all super types of the type, including the type itself
let AllSuperTypesOfType g amap m allowMultiIntfInst ty = 
    FoldHierarchyOfTypeAux true allowMultiIntfInst SkipUnrefInterfaces.No (ListSet.insert (typeEquiv g)) g amap m ty [] 

/// Get all interfaces of a type, including the type itself if it is an interface
let AllInterfacesOfType g amap m allowMultiIntfInst ty = 
    AllSuperTypesOfType g amap m allowMultiIntfInst ty |> List.filter (isInterfaceTy g)

/// Check if two types have the same nominal head type
let HaveSameHeadType g ty1 ty2 = 
    isAppTy g ty1 && isAppTy g ty2 &&
    tyconRefEq g (tcrefOfAppTy g ty1) (tcrefOfAppTy g ty2)

/// Check if a type has a particular head type
let HasHeadType g tcref ty2 = 
        isAppTy g ty2 &&
        tyconRefEq g tcref (tcrefOfAppTy g ty2)
        

/// Check if a type exists somewhere in the hierarchy which has the same head type as the given type (note, the given type need not have a head type at all)
let ExistsSameHeadTypeInHierarchy g amap m typeToSearchFrom typeToLookFor = 
    ExistsInEntireHierarchyOfType (HaveSameHeadType g typeToLookFor)  g amap m AllowMultiIntfInstantiations.Yes typeToSearchFrom
  
/// Check if a type exists somewhere in the hierarchy which has the given head type.
let ExistsHeadTypeInEntireHierarchy g amap m typeToSearchFrom tcrefToLookFor = 
    ExistsInEntireHierarchyOfType (HasHeadType g tcrefToLookFor) g amap m AllowMultiIntfInstantiations.Yes typeToSearchFrom
  

/// Read an Abstract IL type from metadata and convert to an F# type.
let ImportILTypeFromMetadata amap m scoref tinst minst ilty = 
    ImportILType scoref amap m (tinst@minst) ilty

        
/// Get the return type of an IL method, taking into account instantiations for type and method generic parameters, and
/// translating 'void' to 'None'.
let ImportReturnTypeFromMetaData amap m ty scoref tinst minst =
    match ty with 
    | ILType.Void -> None
    | retTy ->  Some (ImportILTypeFromMetadata amap m scoref tinst minst retTy)

/// Copy constraints.  If the constraint comes from a type parameter associated
/// with a type constructor then we are simply renaming type variables.  If it comes
/// from a generic method in a generic class (e.g. ty.M<_>) then we may be both substituting the
/// instantiation associated with 'ty' as well as copying the type parameters associated with 
/// M and instantiating their constraints
///
/// Note: this now looks identical to constraint instantiation.

let CopyTyparConstraints m tprefInst (tporig:Typar) =
    tporig.Constraints 
    |>  List.map (fun tpc -> 
           match tpc with 
           | TyparConstraint.CoercesTo(ty,_) -> 
               TyparConstraint.CoercesTo (instType tprefInst ty,m)
           | TyparConstraint.DefaultsTo(priority,ty,_) -> 
               TyparConstraint.DefaultsTo (priority,instType tprefInst ty,m)
           | TyparConstraint.SupportsNull _ -> 
               TyparConstraint.SupportsNull m
           | TyparConstraint.IsEnum (uty,_) -> 
               TyparConstraint.IsEnum (instType tprefInst uty,m)
           | TyparConstraint.SupportsComparison _ -> 
               TyparConstraint.SupportsComparison m
           | TyparConstraint.SupportsEquality _ -> 
               TyparConstraint.SupportsEquality m
           | TyparConstraint.IsDelegate(aty, bty,_) -> 
               TyparConstraint.IsDelegate (instType tprefInst aty,instType tprefInst bty,m)
           | TyparConstraint.IsNonNullableStruct _ -> 
               TyparConstraint.IsNonNullableStruct m
           | TyparConstraint.IsUnmanaged _ ->
               TyparConstraint.IsUnmanaged m
           | TyparConstraint.IsReferenceType _ -> 
               TyparConstraint.IsReferenceType m
           | TyparConstraint.SimpleChoice (tys,_) -> 
               TyparConstraint.SimpleChoice (List.map (instType tprefInst) tys,m)
           | TyparConstraint.RequiresDefaultConstructor _ -> 
               TyparConstraint.RequiresDefaultConstructor m
           | TyparConstraint.MayResolveMember(traitInfo,_) -> 
               TyparConstraint.MayResolveMember (instTrait tprefInst traitInfo,m))

/// The constraints for each typar copied from another typar can only be fixed up once 
/// we have generated all the new constraints, e.g. f<A :> List<B>, B :> List<A>> ... 
let FixupNewTypars m (formalEnclosingTypars:Typars) (tinst: TType list) (tpsorig: Typars) (tps: Typars) =
    // Checks.. These are defensive programming against early reported errors.
    let n0 = formalEnclosingTypars.Length
    let n1 = tinst.Length
    let n2 = tpsorig.Length
    let n3 = tps.Length
    if n0 <> n1 then error(Error((FSComp.SR.tcInvalidTypeArgumentCount(n0,n1)),m))
    if n2 <> n3 then error(Error((FSComp.SR.tcInvalidTypeArgumentCount(n2,n3)),m))

    // The real code.. 
    let renaming,tptys = mkTyparToTyparRenaming tpsorig tps
    let tprefInst = mkTyparInst formalEnclosingTypars tinst @ renaming
    (tpsorig,tps) ||> List.iter2 (fun tporig tp -> tp.SetConstraints (CopyTyparConstraints  m tprefInst tporig)) 
    renaming,tptys


//-------------------------------------------------------------------------
// Predicates and properties on values and members
 

type ValRef with 
    /// Indicates if an F#-declared function or member value is a CLIEvent property compiled as a .NET event
    member x.IsFSharpEventProperty g = 
        x.IsMember && CompileAsEvent g x.Attribs && not x.IsExtensionMember

    /// Check if an F#-declared member value is a virtual method
    member vref.IsVirtualMember = 
        let flags = vref.MemberInfo.Value.MemberFlags
        flags.IsDispatchSlot || flags.IsOverrideOrExplicitImpl

    /// Check if an F#-declared member value is a dispatch slot
    member vref.IsDispatchSlotMember =  
        let membInfo = vref.MemberInfo.Value
        membInfo.MemberFlags.IsDispatchSlot 

    /// Check if an F#-declared member value is an 'override' or explicit member implementation
    member vref.IsDefiniteFSharpOverrideMember = 
        let membInfo = vref.MemberInfo.Value   
        let flags = membInfo.MemberFlags
        not flags.IsDispatchSlot && (flags.IsOverrideOrExplicitImpl || not (isNil membInfo.ImplementedSlotSigs))

    /// Check if an F#-declared member value is an  explicit interface member implementation
    member vref.IsFSharpExplicitInterfaceImplementation g = 
        match vref.MemberInfo with 
        | None -> false
        | Some membInfo ->
        not membInfo.MemberFlags.IsDispatchSlot && 
        (match membInfo.ImplementedSlotSigs with 
         | TSlotSig(_,oty,_,_,_,_) :: _ -> isInterfaceTy g oty
         | [] -> false)

    member vref.ImplementedSlotSignatures =
        match vref.MemberInfo with
        | None -> []
        | Some membInfo -> membInfo.ImplementedSlotSigs

//-------------------------------------------------------------------------
// Helper methods associated with using TAST metadata (F# members, values etc.) 
// as backing data for MethInfo, PropInfo etc.


#if !NO_EXTENSIONTYPING
/// Get the return type of a provided method, where 'void' is returned as 'None'
let GetCompiledReturnTyOfProvidedMethodInfo amap m (mi:Tainted<ProvidedMethodBase>) =
    let returnType = 
        if mi.PUntaint((fun mi -> mi.IsConstructor),m) then  
            mi.PApply((fun mi -> mi.DeclaringType),m)
        else mi.Coerce<ProvidedMethodInfo>(m).PApply((fun mi -> mi.ReturnType),m)
    let ty = Import.ImportProvidedType amap m returnType
    if isVoidTy amap.g ty then None else Some ty
#endif

/// The slotsig returned by methInfo.GetSlotSig is in terms of the type parameters on the parent type of the overriding method.
/// Reverse-map the slotsig so it is in terms of the type parameters for the overriding method 
let ReparentSlotSigToUseMethodTypars g m ovByMethValRef slotsig = 
    match PartitionValRefTypars g ovByMethValRef with
    | Some(_,enclosingTypars,_,_,_) -> 
        let parentToMemberInst,_ = mkTyparToTyparRenaming (ovByMethValRef.MemberApparentEntity.Typars(m)) enclosingTypars
        let res = instSlotSig parentToMemberInst slotsig
        res
    | None -> 
        // Note: it appears PartitionValRefTypars should never return 'None' 
        slotsig


/// Construct the data representing a parameter in the signature of an abstract method slot
let MakeSlotParam (ty,argInfo:ArgReprInfo) = TSlotParam(Option.map textOfId argInfo.Name, ty, false,false,false,argInfo.Attribs) 

/// Construct the data representing the signature of an abstract method slot
let MakeSlotSig (nm,ty,ctps,mtps,paraml,retTy) = copySlotSig (TSlotSig(nm,ty,ctps,mtps,paraml,retTy))


/// Split the type of an F# member value into 
///    - the type parameters associated with method but matching those of the enclosing type
///    - the type parameters associated with a generic method
///    - the return type of the method
///    - the actual type arguments of the enclosing type.
let private AnalyzeTypeOfMemberVal isCSharpExt g (ty,vref:ValRef) = 
    let memberAllTypars,_,retTy,_ = GetTypeOfMemberInMemberForm g vref
    if isCSharpExt || vref.IsExtensionMember then 
        [],memberAllTypars,retTy,[]
    else
        let parentTyArgs = argsOfAppTy g ty
        let memberParentTypars,memberMethodTypars = List.splitAt parentTyArgs.Length memberAllTypars
        memberParentTypars,memberMethodTypars,retTy,parentTyArgs

/// Get the object type for a member value which is an extension method  (C#-style or F#-style)
let private GetObjTypeOfInstanceExtensionMethod g (vref:ValRef) = 
    let _,curriedArgInfos,_,_ = GetTopValTypeInCompiledForm g vref.ValReprInfo.Value vref.Type vref.Range
    curriedArgInfos.Head.Head |> fst

/// Get the object type for a member value which is a C#-style extension method 
let private GetArgInfosOfMember isCSharpExt g (vref:ValRef) = 
    if isCSharpExt then 
        let _,curriedArgInfos,_,_ = GetTopValTypeInCompiledForm g vref.ValReprInfo.Value vref.Type vref.Range
        [ curriedArgInfos.Head.Tail ]
    else
        ArgInfosOfMember  g vref

/// Combine the type instantiation and generic method instantiation
let private CombineMethInsts ttps mtps tinst minst = (mkTyparInst ttps tinst @ mkTyparInst mtps minst) 

/// Work out the instantiation relevant to interpret the backing metadata for a member.
///
/// The 'methTyArgs' is the instantiation of any generic method type parameters (this instantiation is
/// not included in the MethInfo objects, but carried separately).  
let private GetInstantiationForMemberVal g isCSharpExt (ty, vref, methTyArgs: TypeInst) = 
    let memberParentTypars,memberMethodTypars,_retTy,parentTyArgs = AnalyzeTypeOfMemberVal isCSharpExt g (ty,vref)
    /// In some recursive inference cases involving constraints this may need to be 
    /// fixed up - we allow uniform generic recursion but nothing else.  
    /// See https://github.com/Microsoft/visualfsharp/issues/3038#issuecomment-309429410
    let methTyArgsFixedUp = 
        if methTyArgs.Length < memberMethodTypars.Length then
            methTyArgs @ (List.skip methTyArgs.Length memberMethodTypars |> generalizeTypars)
        else 
            methTyArgs
    CombineMethInsts memberParentTypars memberMethodTypars parentTyArgs methTyArgsFixedUp

/// Work out the instantiation relevant to interpret the backing metadata for a property.
let private GetInstantiationForPropertyVal g (ty,vref) = 
    let memberParentTypars,memberMethodTypars,_retTy,parentTyArgs = AnalyzeTypeOfMemberVal false g (ty,vref)
    CombineMethInsts memberParentTypars memberMethodTypars parentTyArgs (generalizeTypars memberMethodTypars)

/// Describes the sequence order of the introduction of an extension method. Extension methods that are introduced
/// later through 'open' get priority in overload resolution.
type ExtensionMethodPriority = uint64

//-------------------------------------------------------------------------
// OptionalArgCallerSideValue, OptionalArgInfo

/// The caller-side value for the optional arg, if any 
type OptionalArgCallerSideValue = 
    | Constant of IL.ILFieldInit
    | DefaultValue
    | MissingValue
    | WrapperForIDispatch 
    | WrapperForIUnknown
    | PassByRef of TType * OptionalArgCallerSideValue
    
/// Represents information about a parameter indicating if it is optional.
type OptionalArgInfo = 
    /// The argument is not optional
    | NotOptional
    /// The argument is optional, and is an F# callee-side optional arg 
    | CalleeSide
    /// The argument is optional, and is a caller-side .NET optional or default arg.
    /// Note this is correctly termed caller side, even though the default value is optically specified on the callee:
    /// in fact the default value is read from the metadata and passed explicitly to the callee on the caller side.
    | CallerSide of OptionalArgCallerSideValue 
    member x.IsOptional = match x with CalleeSide | CallerSide  _ -> true | NotOptional -> false 

    /// Compute the OptionalArgInfo for an IL parameter
    ///
    /// This includes the Visual Basic rules for IDispatchConstant and IUnknownConstant and optional arguments.
    static member FromILParameter g amap m ilScope ilTypeInst (ilParam: ILParameter) = 
        if ilParam.IsOptional then 
            match ilParam.Default with 
            | None -> 
                // Do a type-directed analysis of the IL type to determine the default value to pass.
                // The same rules as Visual Basic are applied here.
                let rec analyze ty = 
                    if isByrefTy g ty then 
                        let ty = destByrefTy g ty
                        PassByRef (ty, analyze ty)
                    elif isObjTy g ty then
                        match ilParam.Marshal with
                        | Some(ILNativeType.IUnknown | ILNativeType.IDispatch | ILNativeType.Interface) -> Constant(ILFieldInit.Null)
                        | _ -> 
                            if   TryFindILAttributeOpt g.attrib_IUnknownConstantAttribute ilParam.CustomAttrs then WrapperForIUnknown
                            elif TryFindILAttributeOpt g.attrib_IDispatchConstantAttribute ilParam.CustomAttrs then WrapperForIDispatch
                            else MissingValue
                    else 
                        DefaultValue
                CallerSide (analyze (ImportILTypeFromMetadata amap m ilScope ilTypeInst [] ilParam.Type))
            | Some v -> 
                CallerSide (Constant v)
        else 
            NotOptional
    
    static member ValueOfDefaultParameterValueAttrib (Attrib (_,_,exprs,_,_,_,_)) =
        let (AttribExpr (_,defaultValueExpr)) = List.head exprs
        match defaultValueExpr with
        | Expr.Const (_,_,_) -> Some defaultValueExpr
        | _ -> None
    static member FieldInitForDefaultParameterValueAttrib attrib =
        match OptionalArgInfo.ValueOfDefaultParameterValueAttrib attrib with
        | Some (Expr.Const (ConstToILFieldInit fi,_,_)) -> Some fi
        | _ -> None

type CallerInfo =
    | NoCallerInfo
    | CallerLineNumber
    | CallerMemberName
    | CallerFilePath

    override x.ToString() = sprintf "%+A" x

[<RequireQualifiedAccess>]
type ReflectedArgInfo = 
    | None 
    | Quote of bool 
    member x.AutoQuote = match x with None -> false | Quote _ -> true

//-------------------------------------------------------------------------
// ParamNameAndType, ParamData

[<NoComparison; NoEquality>]
/// Partial information about a parameter returned for use by the Language Service
type ParamNameAndType = 
    | ParamNameAndType of Ident option * TType

    static member FromArgInfo (ty,argInfo : ArgReprInfo) = ParamNameAndType(argInfo.Name, ty)
    static member FromMember isCSharpExtMem g vref = GetArgInfosOfMember isCSharpExtMem g vref |> List.mapSquared ParamNameAndType.FromArgInfo
    static member Instantiate inst p = let (ParamNameAndType(nm,ty)) = p in ParamNameAndType(nm, instType inst ty)
    static member InstantiateCurried inst paramTypes = paramTypes |> List.mapSquared (ParamNameAndType.Instantiate inst)

[<NoComparison; NoEquality>]
/// Full information about a parameter returned for use by the type checker and language service.
type ParamData = 
    /// ParamData(isParamArray, isOut, optArgInfo, callerInfo, nameOpt, reflArgInfo, ttype)
    ParamData of bool * bool * bool * OptionalArgInfo * CallerInfo * Ident option * ReflectedArgInfo * TType


//-------------------------------------------------------------------------
// Helper methods associated with type providers

#if !NO_EXTENSIONTYPING

type ILFieldInit with 
    /// Compute the ILFieldInit for the given provided constant value for a provided enum type.
    static member FromProvidedObj m (v:obj) = 
        match v with
        | null -> ILFieldInit.Null
        | _ ->
            let objTy = v.GetType()
            let v = if objTy.IsEnum then objTy.GetField("value__").GetValue(v) else v
            match v with 
            | :? single as i -> ILFieldInit.Single i
            | :? double as i -> ILFieldInit.Double i
            | :? bool as i -> ILFieldInit.Bool i
            | :? char as i -> ILFieldInit.Char (uint16 i)
            | :? string as i -> ILFieldInit.String i
            | :? sbyte as i -> ILFieldInit.Int8 i
            | :? byte as i -> ILFieldInit.UInt8 i
            | :? int16 as i -> ILFieldInit.Int16 i
            | :? uint16 as i -> ILFieldInit.UInt16 i
            | :? int as i -> ILFieldInit.Int32 i
            | :? uint32 as i -> ILFieldInit.UInt32 i
            | :? int64 as i -> ILFieldInit.Int64 i
            | :? uint64 as i -> ILFieldInit.UInt64 i
            | _ -> error(Error(FSComp.SR.infosInvalidProvidedLiteralValue(try v.ToString() with _ -> "?"),m))


/// Compute the OptionalArgInfo for a provided parameter. 
///
/// This is the same logic as OptionalArgInfoOfILParameter except we do not apply the 
/// Visual Basic rules for IDispatchConstant and IUnknownConstant to optional 
/// provided parameters.
let OptionalArgInfoOfProvidedParameter (amap:Import.ImportMap) m (provParam : Tainted<ProvidedParameterInfo>) = 
    let g = amap.g
    if provParam.PUntaint((fun p -> p.IsOptional),m) then 
        match provParam.PUntaint((fun p ->  p.HasDefaultValue),m) with 
        | false -> 
            // Do a type-directed analysis of the IL type to determine the default value to pass.
            let rec analyze ty = 
                if isByrefTy g ty then 
                    let ty = destByrefTy g ty
                    PassByRef (ty, analyze ty)
                elif isObjTy g ty then MissingValue
                else  DefaultValue

            let pty = Import.ImportProvidedType amap m (provParam.PApply((fun p -> p.ParameterType),m))
            CallerSide (analyze pty)
        | _ -> 
            let v = provParam.PUntaint((fun p ->  p.RawDefaultValue),m)
            CallerSide (Constant (ILFieldInit.FromProvidedObj m v))
    else 
        NotOptional

/// Compute the ILFieldInit for the given provided constant value for a provided enum type.
let GetAndSanityCheckProviderMethod m (mi: Tainted<'T :> ProvidedMemberInfo>) (get : 'T -> ProvidedMethodInfo) err = 
    match mi.PApply((fun mi -> (get mi :> ProvidedMethodBase)),m) with 
    | Tainted.Null -> error(Error(err(mi.PUntaint((fun mi -> mi.Name),m),mi.PUntaint((fun mi -> mi.DeclaringType.Name),m)),m))   
    | meth -> meth

/// Try to get an arbitrary ProvidedMethodInfo associated with a property.
let ArbitraryMethodInfoOfPropertyInfo (pi:Tainted<ProvidedPropertyInfo>) m =
    if pi.PUntaint((fun pi -> pi.CanRead), m) then 
        GetAndSanityCheckProviderMethod m pi (fun pi -> pi.GetGetMethod()) FSComp.SR.etPropertyCanReadButHasNoGetter
    elif pi.PUntaint((fun pi -> pi.CanWrite), m) then 
        GetAndSanityCheckProviderMethod m pi (fun pi -> pi.GetSetMethod()) FSComp.SR.etPropertyCanWriteButHasNoSetter
    else 
        error(Error(FSComp.SR.etPropertyNeedsCanWriteOrCanRead(pi.PUntaint((fun mi -> mi.Name),m),pi.PUntaint((fun mi -> mi.DeclaringType.Name),m)),m))   

#endif


//-------------------------------------------------------------------------
// ILTypeInfo

/// Describes an F# use of an IL type, including the type instantiation associated with the type at a particular usage point.
///
/// This is really just 1:1 with the subset ot TType which result from building types using IL type definitions.
[<NoComparison; NoEquality>]
type ILTypeInfo = 
    /// ILTypeInfo (tyconRef, ilTypeRef, typeArgs, ilTypeDef).
    | ILTypeInfo of TcGlobals * TType * ILTypeRef * ILTypeDef

    member x.TcGlobals = let (ILTypeInfo(g,_,_,_)) = x in g

    member x.ILTypeRef = let (ILTypeInfo(_,_,tref,_)) = x in tref

    member x.RawMetadata = let (ILTypeInfo(_,_,_,tdef))  = x in tdef

    member x.ToType = let (ILTypeInfo(_,ty,_,_)) = x in ty

    /// Get the compiled nominal type. In the case of tuple types, this is a .NET tuple type
    member x.ToAppType = convertToTypeWithMetadataIfPossible x.TcGlobals x.ToType

    member x.TyconRefOfRawMetadata = tcrefOfAppTy x.TcGlobals x.ToAppType

    member x.TypeInstOfRawMetadata = argsOfAppTy x.TcGlobals x.ToAppType

    member x.ILScopeRef = x.ILTypeRef.Scope

    member x.Name     = x.ILTypeRef.Name

    member x.IsValueType = x.RawMetadata.IsStructOrEnum

    member x.Instantiate inst = 
        let (ILTypeInfo(g,ty,tref,tdef)) = x 
        ILTypeInfo(g,instType inst ty,tref,tdef)

    static member FromType g ty = 
        if isAnyTupleTy g ty then 
            // When getting .NET metadata for the properties and methods
            // of an F# tuple type, use the compiled nominal type, which is a .NET tuple type
            let metadataTy = convertToTypeWithMetadataIfPossible g ty
            assert (isILAppTy g metadataTy)
            let metadataTyconRef = tcrefOfAppTy g metadataTy
            let (TILObjectReprData(scoref, enc, tdef)) = metadataTyconRef.ILTyconInfo
            let metadataILTypeRef = mkRefForNestedILTypeDef scoref (enc,tdef)
            ILTypeInfo(g, ty, metadataILTypeRef, tdef)
        elif isILAppTy g ty then 
            let tcref = tcrefOfAppTy g ty
            let (TILObjectReprData(scoref, enc, tdef)) = tcref.ILTyconInfo
            let tref = mkRefForNestedILTypeDef scoref (enc,tdef)
            ILTypeInfo(g, ty, tref, tdef)
        else 
            failwith "ILTypeInfo.FromType - no IL metadata for type"

//-------------------------------------------------------------------------
// ILMethInfo


/// Describes an F# use of an IL method.
[<NoComparison; NoEquality>]
type ILMethInfo =
    /// ILMethInfo(g, ilApparentType, ilDeclaringTyconRefOpt, ilMethodDef, ilGenericMethodTyArgs)
    ///	
    /// Describes an F# use of an IL method. 
    ///
    /// If ilDeclaringTyconRefOpt is 'Some' then this is an F# use of an C#-style extension method.
    /// If ilDeclaringTyconRefOpt is 'None' then ilApparentType is an IL type definition.
    | ILMethInfo of TcGlobals * TType * TyconRef option  * ILMethodDef * Typars  

    member x.TcGlobals = match x with ILMethInfo(g,_,_,_,_) -> g

    /// Get the apparent declaring type of the method as an F# type. 
    /// If this is a C#-style extension method then this is the type which the method 
    /// appears to extend. This may be a variable type.
    member x.ApparentEnclosingType = match x with ILMethInfo(_,ty,_,_,_) -> ty

    /// Like ApparentEnclosingType but use the compiled nominal type if this is a method on a tuple type
    member x.ApparentEnclosingAppType = convertToTypeWithMetadataIfPossible x.TcGlobals x.ApparentEnclosingType

    /// Get the declaring type associated with an extension member, if any.
    member x.ILExtensionMethodDeclaringTyconRef = match x with ILMethInfo(_,_,tcrefOpt,_,_) -> tcrefOpt

    /// Get the Abstract IL metadata associated with the method.
    member x.RawMetadata = match x with ILMethInfo(_,_,_,md,_) -> md 

    /// Get the formal method type parameters associated with a method.
    member x.FormalMethodTypars = match x with ILMethInfo(_,_,_,_,fmtps) -> fmtps

    /// Get the IL name of the method
    member x.ILName       = x.RawMetadata.Name

    /// Indicates if the method is an extension method
    member x.IsILExtensionMethod = x.ILExtensionMethodDeclaringTyconRef.IsSome

    /// Get the declaring type of the method. If this is an C#-style extension method then this is the IL type
    /// holding the static member that is the extension method.
    member x.DeclaringTyconRef   = 
        match x.ILExtensionMethodDeclaringTyconRef with 
        | Some tcref -> tcref 
        | None -> tcrefOfAppTy x.TcGlobals  x.ApparentEnclosingAppType

    /// Get the instantiation of the declaring type of the method. 
    /// If this is an C#-style extension method then this is empty because extension members
    /// are never in generic classes.
    member x.DeclaringTypeInst   = 
        if x.IsILExtensionMethod then [] 
        else argsOfAppTy x.TcGlobals x.ApparentEnclosingAppType

    /// Get the Abstract IL scope information associated with interpreting the Abstract IL metadata that backs this method.
    member x.MetadataScope   = x.DeclaringTyconRef.CompiledRepresentationForNamedType.Scope
    
    /// Get the Abstract IL metadata corresponding to the parameters of the method. 
    /// If this is an C#-style extension method then drop the object argument.
    member x.ParamMetadata = 
        let ps = x.RawMetadata.Parameters
        if x.IsILExtensionMethod then List.tail ps else ps

    /// Get the number of parameters of the method
    member x.NumParams = x.ParamMetadata.Length
    
    /// Indicates if the method is a constructor
    member x.IsConstructor = x.RawMetadata.IsConstructor 

    /// Indicates if the method is a class initializer.
    member x.IsClassConstructor = x.RawMetadata.IsClassInitializer

    /// Indicates if the method has protected accessibility,
    member x.IsProtectedAccessibility = 
        let md = x.RawMetadata 
        not md.IsConstructor &&
        not md.IsClassInitializer &&
        (md.Access = ILMemberAccess.Family || md.Access = ILMemberAccess.FamilyOrAssembly)

    /// Indicates if the IL method is marked virtual.
    member x.IsVirtual = x.RawMetadata.IsVirtual

    /// Indicates if the IL method is marked final.
    member x.IsFinal = x.RawMetadata.IsFinal

    /// Indicates if the IL method is marked abstract.
    member x.IsAbstract = x.RawMetadata.IsAbstract

    /// Does it appear to the user as a static method?
    member x.IsStatic = 
        not x.IsILExtensionMethod &&  // all C#-declared extension methods are instance
        x.RawMetadata.CallingConv.IsStatic

    /// Does it have the .NET IL 'newslot' flag set, and is also a virtual?
    member x.IsNewSlot = x.RawMetadata.IsNewSlot
    
    /// Does it appear to the user as an instance method?
    member x.IsInstance = not x.IsConstructor &&  not x.IsStatic

    /// Get the argument types of the the IL method. If this is an C#-style extension method 
    /// then drop the object argument.
    member x.GetParamTypes(amap,m,minst) = 
        x.ParamMetadata |> List.map (fun p -> ImportILTypeFromMetadata amap m x.MetadataScope x.DeclaringTypeInst minst p.Type) 

    /// Get all the argument types of the IL method. Include the object argument even if this is 
    /// an C#-style extension method.
    member x.GetRawArgTypes(amap,m,minst) = 
        x.RawMetadata.Parameters |> List.map (fun p -> ImportILTypeFromMetadata amap m x.MetadataScope x.DeclaringTypeInst minst p.Type) 

    /// Get info about the arguments of the IL method. If this is an C#-style extension method then 
    /// drop the object argument.
    ///
    /// Any type parameters of the enclosing type are instantiated in the type returned.
    member x.GetParamNamesAndTypes(amap,m,minst) = 
        x.ParamMetadata |> List.map (fun p -> ParamNameAndType(Option.map (mkSynId m) p.Name, ImportILTypeFromMetadata amap m x.MetadataScope x.DeclaringTypeInst minst p.Type) )

    /// Get a reference to the method (dropping all generic instantiations), as an Abstract IL ILMethodRef.
    member x.ILMethodRef = 
        let mref = mkRefToILMethod (x.DeclaringTyconRef.CompiledRepresentationForNamedType,x.RawMetadata)
        rescopeILMethodRef x.MetadataScope mref 

    /// Indicates if the method is marked as a DllImport (a PInvoke). This is done by looking at the IL custom attributes on 
    /// the method.
    member x.IsDllImport (g: TcGlobals) = 
        match g.attrib_DllImportAttribute with
        | None -> false
        | Some (AttribInfo(tref,_)) ->x.RawMetadata.CustomAttrs |> TryDecodeILAttribute g tref |> Option.isSome

    /// Get the (zero or one) 'self'/'this'/'object' arguments associated with an IL method. 
    /// An instance extension method returns one object argument.
    member x.GetObjArgTypes(amap, m, minst) =
        // All C#-style extension methods are instance. We have to re-read the 'obj' type w.r.t. the
        // method instantiation.
        if x.IsILExtensionMethod then
            [ImportILTypeFromMetadata amap m x.MetadataScope x.DeclaringTypeInst minst x.RawMetadata.Parameters.Head.Type]
        else if x.IsInstance then 
            [ x.ApparentEnclosingType ]
        else
            []

    /// Get the compiled return type of the method, where 'void' is None.
    member x.GetCompiledReturnTy (amap, m, minst) =
        ImportReturnTypeFromMetaData amap m x.RawMetadata.Return.Type x.MetadataScope x.DeclaringTypeInst minst 

    /// Get the F# view of the return type of the method, where 'void' is 'unit'.
    member x.GetFSharpReturnTy (amap, m, minst) = 
        x.GetCompiledReturnTy(amap, m, minst)
        |> GetFSharpViewOfReturnType amap.g

//-------------------------------------------------------------------------
// MethInfo


#if DEBUG
[<System.Diagnostics.DebuggerDisplayAttribute("{DebuggerDisplayName}")>]
#endif
/// Describes an F# use of a method
[<NoComparison; NoEquality>]
type MethInfo = 
    /// FSMeth(tcGlobals, enclosingType, valRef, extensionMethodPriority).
    ///
    /// Describes a use of a method declared in F# code and backed by F# metadata.
    | FSMeth of TcGlobals * TType * ValRef  * ExtensionMethodPriority option

    /// ILMeth(tcGlobals, ilMethInfo, extensionMethodPriority).
    ///
    /// Describes a use of a method backed by Abstract IL # metadata
    | ILMeth of TcGlobals * ILMethInfo * ExtensionMethodPriority option

    /// Describes a use of a pseudo-method corresponding to the default constructor for a .NET struct type
    | DefaultStructCtor of TcGlobals * TType

#if !NO_EXTENSIONTYPING
    /// Describes a use of a method backed by provided metadata
    | ProvidedMeth of Import.ImportMap * Tainted<ProvidedMethodBase> * ExtensionMethodPriority option  * range
#endif

    /// Get the enclosing type of the method info. 
    ///
    /// If this is an extension member, then this is the apparent parent, i.e. the type the method appears to extend.
    /// This may be a variable type.
    member x.ApparentEnclosingType = 
        match x with
        | ILMeth(_,ilminfo,_) -> ilminfo.ApparentEnclosingType
        | FSMeth(_,ty,_,_) -> ty
        | DefaultStructCtor(_,ty) -> ty
#if !NO_EXTENSIONTYPING
        | ProvidedMeth(amap,mi,_,m) -> 
              Import.ImportProvidedType amap m (mi.PApply((fun mi -> mi.DeclaringType),m))
#endif

    /// Get the enclosing type of the method info, using a nominal type for tuple types
    member x.ApparentEnclosingAppType = 
        convertToTypeWithMetadataIfPossible x.TcGlobals x.ApparentEnclosingType

    member x.ApparentEnclosingTyconRef = 
        tcrefOfAppTy x.TcGlobals x.ApparentEnclosingAppType

    /// Get the declaring type or module holding the method. If this is an C#-style extension method then this is the type
    /// holding the static member that is the extension method. If this is an F#-style extension method it is the logical module
    /// holding the value for the extension method.
    member x.DeclaringTyconRef   = 
        match x with 
        | ILMeth(_,ilminfo,_) when x.IsExtensionMember  -> ilminfo.DeclaringTyconRef
        | FSMeth(_,_,vref,_) when x.IsExtensionMember && vref.HasDeclaringEntity -> vref.TopValDeclaringEntity
        | _ -> x.ApparentEnclosingTyconRef 

    /// Get the information about provided static parameters, if any 
    member x.ProvidedStaticParameterInfo = 
        match x with
        | ILMeth _ -> None
        | FSMeth _  -> None
#if !NO_EXTENSIONTYPING
        | ProvidedMeth (_, mb, _, m) -> 
            let staticParams = mb.PApplyWithProvider((fun (mb,provider) -> mb.GetStaticParametersForMethod(provider)), range=m) 
            let staticParams = staticParams.PApplyArray(id, "GetStaticParametersForMethod", m)
            match staticParams with 
            | [| |] -> None
            | _ -> Some (mb,staticParams)
#endif
        | DefaultStructCtor _ -> None


    /// Get the extension method priority of the method, if it has one.
    member x.ExtensionMemberPriorityOption = 
        match x with
        | ILMeth(_,_,pri) -> pri
        | FSMeth(_,_,_,pri) -> pri
#if !NO_EXTENSIONTYPING
        | ProvidedMeth(_,_,pri,_) -> pri
#endif
        | DefaultStructCtor _ -> None

     /// Get the extension method priority of the method. If it is not an extension method
     /// then use the highest possible value since non-extension methods always take priority
     /// over extension members.
    member x.ExtensionMemberPriority = defaultArg x.ExtensionMemberPriorityOption System.UInt64.MaxValue 

#if DEBUG
     /// Get the method name in DebuggerDisplayForm
    member x.DebuggerDisplayName = 
        match x with 
        | ILMeth(_,y,_) -> "ILMeth: " + y.ILName
        | FSMeth(_,_,vref,_) -> "FSMeth: " + vref.LogicalName
#if !NO_EXTENSIONTYPING
        | ProvidedMeth(_,mi,_,m) -> "ProvidedMeth: " + mi.PUntaint((fun mi -> mi.Name),m)
#endif
        | DefaultStructCtor _ -> ".ctor"
#endif

     /// Get the method name in LogicalName form, i.e. the name as it would be stored in .NET metadata
    member x.LogicalName = 
        match x with 
        | ILMeth(_,y,_) -> y.ILName
        | FSMeth(_,_,vref,_) -> vref.LogicalName
#if !NO_EXTENSIONTYPING
        | ProvidedMeth(_,mi,_,m) -> mi.PUntaint((fun mi -> mi.Name),m)
#endif
        | DefaultStructCtor _ -> ".ctor"

     /// Get the method name in DisplayName form
    member x.DisplayName = 
        match x with 
        | FSMeth(_,_,vref,_) -> vref.DisplayName
        | _ -> x.LogicalName

     /// Indicates if this is a method defined in this assembly with an internal XML comment
    member x.HasDirectXmlComment =
        match x with
        | FSMeth(g,_,vref,_) -> valRefInThisAssembly g.compilingFslib vref
#if !NO_EXTENSIONTYPING
        | ProvidedMeth _ -> true
#endif
        | _ -> false

    override x.ToString() =  x.ApparentEnclosingType.ToString() + x.LogicalName

    /// Get the actual type instantiation of the declaring type associated with this use of the method.
    /// 
    /// For extension members this is empty (the instantiation of the declaring type). 
    member x.DeclaringTypeInst = 
        if x.IsExtensionMember then [] else argsOfAppTy x.TcGlobals x.ApparentEnclosingAppType

    /// Get the TcGlobals value that governs the method declaration
    member x.TcGlobals = 
        match x with 
        | ILMeth(g,_,_) -> g
        | FSMeth(g,_,_,_) -> g
        | DefaultStructCtor (g,_) -> g
#if !NO_EXTENSIONTYPING
        | ProvidedMeth(amap,_,_,_) -> amap.g
#endif

    /// Get the formal generic method parameters for the method as a list of type variables.
    ///
    /// For an extension method this includes all type parameters, even if it is extending a generic type.
    member x.FormalMethodTypars = 
        match x with 
        | ILMeth(_,ilmeth,_) -> ilmeth.FormalMethodTypars
        | FSMeth(g,_,vref,_) ->  
            let ty = x.ApparentEnclosingAppType
            let _,memberMethodTypars,_,_ = AnalyzeTypeOfMemberVal x.IsCSharpStyleExtensionMember g (ty,vref)
            memberMethodTypars
        | DefaultStructCtor _ -> []
#if !NO_EXTENSIONTYPING
        | ProvidedMeth _ -> [] // There will already have been an error if there are generic parameters here.
#endif
           
     /// Get the formal generic method parameters for the method as a list of variable types.
    member x.FormalMethodInst = generalizeTypars x.FormalMethodTypars

    member x.FormalMethodTyparInst = mkTyparInst x.FormalMethodTypars x.FormalMethodInst

     /// Get the XML documentation associated with the method
    member x.XmlDoc = 
        match x with 
        | ILMeth(_,_,_) -> XmlDoc.Empty
        | FSMeth(_,_,vref,_) -> vref.XmlDoc
        | DefaultStructCtor _ -> XmlDoc.Empty
#if !NO_EXTENSIONTYPING
        | ProvidedMeth(_,mi,_,m)-> 
            XmlDoc (mi.PUntaint((fun mix -> (mix :> IProvidedCustomAttributeProvider).GetXmlDocAttributes(mi.TypeProvider.PUntaintNoFailure(id))),m))
#endif

    /// Try to get an arbitrary F# ValRef associated with the member. This is to determine if the member is virtual, amongst other things.
    member x.ArbitraryValRef = 
        match x with 
        | FSMeth(_g,_,vref,_) -> Some vref
        | _ -> None

    /// Get a list of argument-number counts, one count for each set of curried arguments.
    ///
    /// For an extension member, drop the 'this' argument.
    member x.NumArgs = 
        match x with 
        | ILMeth(_,ilminfo,_) -> [ilminfo.NumParams]
        | FSMeth(g,_,vref,_) -> GetArgInfosOfMember x.IsCSharpStyleExtensionMember g vref |> List.map List.length 
        | DefaultStructCtor _ -> [0]
#if !NO_EXTENSIONTYPING
        | ProvidedMeth(_,mi,_,m) -> [mi.PUntaint((fun mi -> mi.GetParameters().Length),m)] // Why is this a list? Answer: because the method might be curried
#endif

    member x.IsCurried = x.NumArgs.Length > 1

    /// Does the method appear to the user as an instance method?
    member x.IsInstance = 
        match x with 
        | ILMeth(_,ilmeth,_) -> ilmeth.IsInstance
        | FSMeth(_,_,vref,_) -> vref.IsInstanceMember || x.IsCSharpStyleExtensionMember
        | DefaultStructCtor _ -> false
#if !NO_EXTENSIONTYPING
        | ProvidedMeth(_,mi,_,m) -> mi.PUntaint((fun mi -> not mi.IsConstructor && not mi.IsStatic),m)
#endif


    /// Get the number of generic method parameters for a method.
    /// For an extension method this includes all type parameters, even if it is extending a generic type.
    member x.GenericArity =  x.FormalMethodTypars.Length

    member x.IsProtectedAccessiblity = 
        match x with 
        | ILMeth(_,ilmeth,_) -> ilmeth.IsProtectedAccessibility
        | FSMeth _ -> false
        | DefaultStructCtor _ -> false
#if !NO_EXTENSIONTYPING
        | ProvidedMeth(_,mi,_,m) -> mi.PUntaint((fun mi -> mi.IsFamily), m)
#endif

    member x.IsVirtual =
        match x with 
        | ILMeth(_,ilmeth,_) -> ilmeth.IsVirtual
        | FSMeth(_,_,vref,_) -> vref.IsVirtualMember
        | DefaultStructCtor _ -> false
#if !NO_EXTENSIONTYPING
        | ProvidedMeth(_,mi,_,m) -> mi.PUntaint((fun mi -> mi.IsVirtual), m)
#endif

    member x.IsConstructor = 
        match x with 
        | ILMeth(_,ilmeth,_) -> ilmeth.IsConstructor
        | FSMeth(_g,_,vref,_) -> (vref.MemberInfo.Value.MemberFlags.MemberKind = MemberKind.Constructor)
        | DefaultStructCtor _ -> true
#if !NO_EXTENSIONTYPING
        | ProvidedMeth(_,mi,_,m) -> mi.PUntaint((fun mi -> mi.IsConstructor), m)
#endif

    member x.IsClassConstructor =
        match x with 
        | ILMeth(_,ilmeth,_) -> ilmeth.IsClassConstructor
        | FSMeth(_,_,vref,_) -> 
             match vref.TryDeref with
             | ValueSome x -> x.IsClassConstructor
             | _ -> false
        | DefaultStructCtor _ -> false
#if !NO_EXTENSIONTYPING
        | ProvidedMeth(_,mi,_,m) -> mi.PUntaint((fun mi -> mi.IsConstructor && mi.IsStatic), m) // Note: these are never public anyway
#endif

    member x.IsDispatchSlot = 
        match x with 
        | ILMeth(_g,ilmeth,_) -> ilmeth.IsVirtual
        | FSMeth(g,_,vref,_) as x -> 
            isInterfaceTy g x.ApparentEnclosingType  || 
            vref.MemberInfo.Value.MemberFlags.IsDispatchSlot
        | DefaultStructCtor _ -> false
#if !NO_EXTENSIONTYPING
        | ProvidedMeth _ -> x.IsVirtual // Note: follow same implementation as ILMeth
#endif


    member x.IsFinal = 
        not x.IsVirtual || 
        match x with 
        | ILMeth(_,ilmeth,_) -> ilmeth.IsFinal
        | FSMeth(_g,_,_vref,_) -> false
        | DefaultStructCtor _ -> true
#if !NO_EXTENSIONTYPING
        | ProvidedMeth(_,mi,_,m) -> mi.PUntaint((fun mi -> mi.IsFinal), m)
#endif

    // This means 'is this particular MethInfo one that doesn't provide an implementation?'.
    // For F# methods, this is 'true' for the MethInfos corresponding to 'abstract' declarations, 
    // and false for the (potentially) matching 'default' implementation MethInfos that eventually
    // provide an implementation for the dispatch slot.
    //
    // For IL methods, this is 'true' for abstract methods, and 'false' for virtual methods
    member minfo.IsAbstract = 
        match minfo with 
        | ILMeth(_,ilmeth,_) -> ilmeth.IsAbstract
        | FSMeth(g,_,vref,_)  -> isInterfaceTy g minfo.ApparentEnclosingType  || vref.IsDispatchSlotMember
        | DefaultStructCtor _ -> false
#if !NO_EXTENSIONTYPING
        | ProvidedMeth(_,mi,_,m) -> mi.PUntaint((fun mi -> mi.IsAbstract), m)
#endif

    member x.IsNewSlot = 
        isInterfaceTy x.TcGlobals x.ApparentEnclosingType  || 
        (x.IsVirtual && 
          (match x with 
           | ILMeth(_,x,_) -> x.IsNewSlot
           | FSMeth(_,_,vref,_) -> vref.IsDispatchSlotMember
#if !NO_EXTENSIONTYPING
           | ProvidedMeth(_,mi,_,m) -> mi.PUntaint((fun mi -> mi.IsHideBySig), m) // REVIEW: Check this is correct
#endif
           | DefaultStructCtor _ -> false))

    /// Check if this method is an explicit implementation of an interface member
    member x.IsFSharpExplicitInterfaceImplementation = 
        match x with 
        | ILMeth _ -> false
        | FSMeth(g,_,vref,_) -> vref.IsFSharpExplicitInterfaceImplementation g
        | DefaultStructCtor _ -> false
#if !NO_EXTENSIONTYPING
        | ProvidedMeth _ -> false 
#endif

    /// Check if this method is marked 'override' and thus definitely overrides another method.
    member x.IsDefiniteFSharpOverride = 
        match x with 
        | ILMeth _ -> false
        | FSMeth(_,_,vref,_) -> vref.IsDefiniteFSharpOverrideMember
        | DefaultStructCtor _ -> false
#if !NO_EXTENSIONTYPING
        | ProvidedMeth _ -> false 
#endif

    member x.ImplementedSlotSignatures =
        match x with 
        | FSMeth(_,_,vref,_) -> vref.ImplementedSlotSignatures
        | _ -> failwith "not supported"

    /// Indicates if this is an extension member. 
    member x.IsExtensionMember =
        match x with
        | FSMeth (_,_,vref,pri) -> pri.IsSome || vref.IsExtensionMember
        | ILMeth (_,_,Some _) -> true
        | _ -> false

    /// Indicates if this is an extension member (e.g. on a struct) that takes a byref arg
    member x.ObjArgNeedsAddress (amap: Import.ImportMap, m) =
        (x.IsStruct && not x.IsExtensionMember) ||
        match x.GetObjArgTypes (amap, m, x.FormalMethodInst) with 
        | [h] -> isByrefTy amap.g h
        | _ -> false

    /// Indicates if this is an F# extension member. 
    member x.IsFSharpStyleExtensionMember = 
        match x with FSMeth (_,_,vref,_) -> vref.IsExtensionMember | _ -> false

    /// Indicates if this is an C#-style extension member. 
    member x.IsCSharpStyleExtensionMember = 
        match x with
        | FSMeth (_,_,vref,Some _) -> not vref.IsExtensionMember
        | ILMeth (_,_,Some _) -> true
        | _ -> false

    /// Add the actual type instantiation of the apparent type of an F# extension method.
    //
    // When an explicit type instantiation is given for an F# extension members the type
    // arguments implied by the object type are not given in source code. This means we must
    // add them explicitly. For example
    //    type List<'T> with 
    //        member xs.Map<'U>(f : 'T -> 'U) = ....
    // is called as
    //    xs.Map<int>
    // but is compiled as a generic methods with two type arguments
    //     Map<'T,'U>(this: List<'T>, f : 'T -> 'U)
    member x.AdjustUserTypeInstForFSharpStyleIndexedExtensionMembers(tyargs) =  
        (if x.IsFSharpStyleExtensionMember then argsOfAppTy x.TcGlobals x.ApparentEnclosingAppType else []) @ tyargs 

    /// Indicates if this method is a generated method associated with an F# CLIEvent property compiled as a .NET event
    member x.IsFSharpEventPropertyMethod = 
        match x with 
        | FSMeth(g,_,vref,_)  -> vref.IsFSharpEventProperty(g)
#if !NO_EXTENSIONTYPING
        | ProvidedMeth _ -> false 
#endif
        | _ -> false

    /// Indicates if this method takes no arguments
    member x.IsNullary = (x.NumArgs = [0])

    /// Indicates if the enclosing type for the method is a value type. 
    ///
    /// For an extension method, this indicates if the method extends a struct type.
    member x.IsStruct = 
        isStructTy x.TcGlobals x.ApparentEnclosingType

    /// Build IL method infos.  
    static member CreateILMeth (amap:Import.ImportMap, m, ty:TType, md: ILMethodDef) =     
        let tinfo = ILTypeInfo.FromType amap.g ty
        let mtps = Import.ImportILGenericParameters (fun () -> amap) m tinfo.ILScopeRef tinfo.TypeInstOfRawMetadata md.GenericParams
        ILMeth (amap.g,ILMethInfo(amap.g, ty, None, md, mtps),None)

    /// Build IL method infos for a C#-style extension method
    static member CreateILExtensionMeth (amap, m, apparentTy:TType, declaringTyconRef:TyconRef, extMethPri, md: ILMethodDef) =     
        let scoref =  declaringTyconRef.CompiledRepresentationForNamedType.Scope
        let mtps = Import.ImportILGenericParameters (fun () -> amap) m scoref [] md.GenericParams
        ILMeth (amap.g,ILMethInfo(amap.g,apparentTy,Some declaringTyconRef,md,mtps),extMethPri)

    /// Tests whether two method infos have the same underlying definition.
    /// Used to merge operator overloads collected from left and right of an operator constraint.
    /// Must be compatible with ItemsAreEffectivelyEqual relation.
    static member MethInfosUseIdenticalDefinitions x1 x2 = 
        match x1,x2 with 
        | ILMeth(_,x1,_), ILMeth(_,x2,_) -> (x1.RawMetadata ===  x2.RawMetadata)
        | FSMeth(g,_,vref1,_), FSMeth(_,_,vref2,_)  -> valRefEq g vref1 vref2 
        | DefaultStructCtor _, DefaultStructCtor _ -> tyconRefEq x1.TcGlobals x1.DeclaringTyconRef x2.DeclaringTyconRef 
#if !NO_EXTENSIONTYPING
        | ProvidedMeth(_,mi1,_,_),ProvidedMeth(_,mi2,_,_)  -> ProvidedMethodBase.TaintedEquals (mi1, mi2)
#endif
        | _ -> false

    /// Calculates a hash code of method info. Must be compatible with ItemsAreEffectivelyEqual relation.
    member x.ComputeHashCode() = 
        match x with 
        | ILMeth(_,x1,_) -> hash x1.RawMetadata.Name
        | FSMeth(_,_,vref,_) -> hash vref.LogicalName
        | DefaultStructCtor(_,_ty) -> 34892 // "ty" doesn't support hashing. We could use "hash (tcrefOfAppTy g ty).CompiledName" or 
                                           // something but we don't have a "g" parameter here yet. But this hash need only be very approximate anyway
#if !NO_EXTENSIONTYPING
        | ProvidedMeth(_,mi,_,_) -> ProvidedMethodInfo.TaintedGetHashCode(mi)
#endif

    /// Apply a type instantiation to a method info, i.e. apply the instantiation to the enclosing type. 
    member x.Instantiate(amap, m, inst) = 
        match x with 
        | ILMeth(_g,ilminfo,pri) ->
            match ilminfo with 
            | ILMethInfo(_,ty,None,md,_) -> MethInfo.CreateILMeth(amap, m, instType inst ty, md) 
            | ILMethInfo(_,ty,Some declaringTyconRef,md,_) -> MethInfo.CreateILExtensionMeth(amap, m, instType inst ty, declaringTyconRef, pri, md) 
        | FSMeth(g,ty,vref,pri) -> FSMeth(g,instType inst ty,vref,pri)
        | DefaultStructCtor(g,ty) -> DefaultStructCtor(g,instType inst ty)
#if !NO_EXTENSIONTYPING
        | ProvidedMeth _ -> 
            match inst with 
            | [] -> x
            | _ -> assert false; failwith "Not supported" 
#endif

    /// Get the return type of a method info, where 'void' is returned as 'None'
    member x.GetCompiledReturnTy (amap, m, minst) = 
        match x with 
        | ILMeth(_g,ilminfo,_) -> 
            ilminfo.GetCompiledReturnTy(amap, m, minst)
        | FSMeth(g,_,vref,_) ->
            let ty = x.ApparentEnclosingAppType
            let inst = GetInstantiationForMemberVal g x.IsCSharpStyleExtensionMember (ty,vref,minst)
            let _,_,retTy,_ = AnalyzeTypeOfMemberVal x.IsCSharpStyleExtensionMember g (ty,vref)
            retTy |> Option.map (instType inst)
        | DefaultStructCtor _ -> None
#if !NO_EXTENSIONTYPING
        | ProvidedMeth(amap,mi,_,m) -> 
            GetCompiledReturnTyOfProvidedMethodInfo amap m mi
#endif

    /// Get the return type of a method info, where 'void' is returned as 'unit'
    member x.GetFSharpReturnTy(amap, m, minst) =
        x.GetCompiledReturnTy(amap, m, minst) |> GetFSharpViewOfReturnType amap.g
       
    /// Get the parameter types of a method info
    member x.GetParamTypes(amap, m, minst) = 
        match x with 
        | ILMeth(_g,ilminfo,_) -> 
            // A single group of tupled arguments
            [ ilminfo.GetParamTypes(amap,m,minst) ]
        | FSMeth(g,ty,vref,_) -> 
            let paramTypes = ParamNameAndType.FromMember x.IsCSharpStyleExtensionMember g vref
            let inst = GetInstantiationForMemberVal g x.IsCSharpStyleExtensionMember (ty,vref,minst)
            paramTypes |> List.mapSquared (fun (ParamNameAndType(_,ty)) -> instType inst ty) 
        | DefaultStructCtor _ -> []
#if !NO_EXTENSIONTYPING
        | ProvidedMeth(amap,mi,_,m) -> 
            // A single group of tupled arguments
            [ [ for p in mi.PApplyArray((fun mi -> mi.GetParameters()), "GetParameters",m) do
                    yield Import.ImportProvidedType amap m (p.PApply((fun p -> p.ParameterType),m)) ] ]
#endif

    /// Get the (zero or one) 'self'/'this'/'object' arguments associated with a method.
    /// An instance method returns one object argument.
    member x.GetObjArgTypes (amap, m, minst) = 
        match x with 
        | ILMeth(_,ilminfo,_) -> ilminfo.GetObjArgTypes(amap, m, minst)
        | FSMeth(g,_,vref,_) -> 
            if x.IsInstance then 
                let ty = x.ApparentEnclosingAppType
                // The 'this' pointer of an extension member can depend on the minst
                if x.IsExtensionMember then 
                    let inst = GetInstantiationForMemberVal g x.IsCSharpStyleExtensionMember (ty,vref,minst)
                    let rawObjTy = GetObjTypeOfInstanceExtensionMethod g vref
                    [ rawObjTy |> instType inst ]
                else
                    [ ty ]
            else []
        | DefaultStructCtor _ -> []
#if !NO_EXTENSIONTYPING
        | ProvidedMeth(amap,mi,_,m) -> 
            if x.IsInstance then [ Import.ImportProvidedType amap m (mi.PApply((fun mi -> mi.DeclaringType),m)) ] // find the type of the 'this' argument
            else []
#endif

    /// Get the parameter attributes of a method info, which get combined with the parameter names and types
    member x.GetParamAttribs(amap, m) = 
        match x with 
        | ILMeth(g,ilMethInfo,_) -> 
            [ [ for p in ilMethInfo.ParamMetadata do
                 let isParamArrayArg = TryFindILAttribute g.attrib_ParamArrayAttribute p.CustomAttrs
                 let reflArgInfo = 
                     match TryDecodeILAttribute g g.attrib_ReflectedDefinitionAttribute.TypeRef p.CustomAttrs with 
                     | Some ([ILAttribElem.Bool b ],_) ->  ReflectedArgInfo.Quote b
                     | Some _ -> ReflectedArgInfo.Quote false
                     | _ -> ReflectedArgInfo.None
                 let isOutArg = (p.IsOut && not p.IsIn)
                 let isInArg = (p.IsIn && not p.IsOut)
                 // Note: we get default argument values from VB and other .NET language metadata 
                 let optArgInfo =  OptionalArgInfo.FromILParameter g amap m ilMethInfo.MetadataScope ilMethInfo.DeclaringTypeInst p

                 let isCallerLineNumberArg = TryFindILAttribute g.attrib_CallerLineNumberAttribute p.CustomAttrs
                 let isCallerFilePathArg = TryFindILAttribute g.attrib_CallerFilePathAttribute p.CustomAttrs
                 let isCallerMemberNameArg = TryFindILAttribute g.attrib_CallerMemberNameAttribute p.CustomAttrs

                 let callerInfo =
                    match isCallerLineNumberArg, isCallerFilePathArg, isCallerMemberNameArg with
                    | false, false, false -> NoCallerInfo
                    | true, false, false -> CallerLineNumber
                    | false, true, false -> CallerFilePath
                    | false, false, true -> CallerMemberName
                    | _, _, _ ->
                        // if multiple caller info attributes are specified, pick the "wrong" one here
                        // so that we get an error later
                        if p.Type.TypeRef.FullName = "System.Int32" then CallerFilePath
                        else CallerLineNumber

                 yield (isParamArrayArg, isInArg, isOutArg, optArgInfo, callerInfo, reflArgInfo) ] ]

        | FSMeth(g,_,vref,_) -> 
            GetArgInfosOfMember x.IsCSharpStyleExtensionMember g vref 
            |> List.mapSquared (fun (ty,argInfo) -> 
                let isParamArrayArg = HasFSharpAttribute g g.attrib_ParamArrayAttribute argInfo.Attribs
                let reflArgInfo = 
                    match TryFindFSharpBoolAttributeAssumeFalse  g g.attrib_ReflectedDefinitionAttribute argInfo.Attribs  with 
                    | Some b -> ReflectedArgInfo.Quote b
                    | None -> ReflectedArgInfo.None
                let isOutArg = (HasFSharpAttribute g g.attrib_OutAttribute argInfo.Attribs && isByrefTy g ty) || isOutByrefTy g ty
                let isInArg = (HasFSharpAttribute g g.attrib_InAttribute argInfo.Attribs && isByrefTy g ty) || isInByrefTy g ty
                let isCalleeSideOptArg = HasFSharpAttribute g g.attrib_OptionalArgumentAttribute argInfo.Attribs
                let isCallerSideOptArg = HasFSharpAttributeOpt g g.attrib_OptionalAttribute argInfo.Attribs
                let optArgInfo = 
                    if isCalleeSideOptArg then 
                        CalleeSide 
                    elif isCallerSideOptArg then
                        let defaultParameterValueAttribute = TryFindFSharpAttributeOpt g g.attrib_DefaultParameterValueAttribute argInfo.Attribs
                        match defaultParameterValueAttribute with
                        | None -> 
                            // Do a type-directed analysis of the type to determine the default value to pass.
                            // Similar rules as OptionalArgInfo.FromILParameter are applied here, except for the COM and byref-related stuff.
                            CallerSide (if isObjTy g ty then MissingValue else DefaultValue)
                        | Some attr -> 
                            let defaultValue = OptionalArgInfo.ValueOfDefaultParameterValueAttrib attr
                            match defaultValue with
                            | Some (Expr.Const (_, m, ty2)) when not (typeEquiv g ty2 ty) -> 
                                // the type of the default value does not match the type of the argument.
                                // Emit a warning, and ignore the DefaultParameterValue argument altogether.
                                warning(Error(FSComp.SR.DefaultParameterValueNotAppropriateForArgument(), m))
                                NotOptional
                            | Some (Expr.Const((ConstToILFieldInit fi),_,_)) ->
                                // Good case - all is well.
                                CallerSide (Constant fi)
                            | _ -> 
                                // Default value is not appropriate, i.e. not a constant.
                                // Compiler already gives an error in that case, so just ignore here.
                                NotOptional 
                    else NotOptional

                let isCallerLineNumberArg = HasFSharpAttribute g g.attrib_CallerLineNumberAttribute argInfo.Attribs
                let isCallerFilePathArg = HasFSharpAttribute g g.attrib_CallerFilePathAttribute argInfo.Attribs
                let isCallerMemberNameArg = HasFSharpAttribute g g.attrib_CallerMemberNameAttribute argInfo.Attribs

                let callerInfo =
                    match isCallerLineNumberArg, isCallerFilePathArg, isCallerMemberNameArg with
                    | false, false, false -> NoCallerInfo
                    | true, false, false -> CallerLineNumber
                    | false, true, false -> CallerFilePath
                    | false, false, true -> CallerMemberName
                    | false, true, true -> match TryFindFSharpAttribute g g.attrib_CallerMemberNameAttribute argInfo.Attribs with
                                           | Some(Attrib(_,_,_,_,_,_,callerMemberNameAttributeRange)) -> warning(Error(FSComp.SR.CallerMemberNameIsOverriden(argInfo.Name.Value.idText), callerMemberNameAttributeRange))
                                                                                                         CallerFilePath
                                           | _ -> failwith "Impossible"
                    | _, _, _ ->
                        // if multiple caller info attributes are specified, pick the "wrong" one here
                        // so that we get an error later
                        match tryDestOptionTy g ty with
                        | ValueSome optTy when typeEquiv g g.int32_ty optTy -> CallerFilePath
                        | _ -> CallerLineNumber

                (isParamArrayArg, isInArg, isOutArg, optArgInfo, callerInfo, reflArgInfo))

        | DefaultStructCtor _ -> 
            [[]]

#if !NO_EXTENSIONTYPING
        | ProvidedMeth(amap,mi,_,_) -> 
            // A single group of tupled arguments
            [ [for p in mi.PApplyArray((fun mi -> mi.GetParameters()), "GetParameters", m) do
                let isParamArrayArg = p.PUntaint((fun px -> (px :> IProvidedCustomAttributeProvider).GetAttributeConstructorArgs(p.TypeProvider.PUntaintNoFailure(id), typeof<System.ParamArrayAttribute>.FullName).IsSome),m)
                let optArgInfo =  OptionalArgInfoOfProvidedParameter amap m p 
                let reflArgInfo = 
                    match p.PUntaint((fun px -> (px :> IProvidedCustomAttributeProvider).GetAttributeConstructorArgs(p.TypeProvider.PUntaintNoFailure(id), typeof<Microsoft.FSharp.Core.ReflectedDefinitionAttribute>.FullName)),m) with
                    | Some ([ Some (:? bool as b) ], _) -> ReflectedArgInfo.Quote b
                    | Some _ -> ReflectedArgInfo.Quote false
                    | None -> ReflectedArgInfo.None
                let isOutArg = p.PUntaint((fun p -> p.IsOut && not p.IsIn), m)
                let isInArg = p.PUntaint((fun p -> p.IsIn && not p.IsOut), m)
                yield (isParamArrayArg, isInArg, isOutArg, optArgInfo, NoCallerInfo, reflArgInfo)] ]
#endif



    /// Get the signature of an abstract method slot.
    //
    // This code has grown organically over time. We've managed to unify the ILMeth+ProvidedMeth paths.
    // The FSMeth, ILMeth+ProvidedMeth paths can probably be unified too.
    member x.GetSlotSig(amap, m) =
        match x with 
        | FSMeth(g,_,vref,_) -> 
            match vref.RecursiveValInfo with 
            | ValInRecScope(false) -> error(Error((FSComp.SR.InvalidRecursiveReferenceToAbstractSlot()),m))
            | _ -> ()

            let allTyparsFromMethod,_,retTy,_ = GetTypeOfMemberInMemberForm g vref
            // A slot signature is w.r.t. the type variables of the type it is associated with.
            // So we have to rename from the member type variables to the type variables of the type.
            let formalEnclosingTypars = x.ApparentEnclosingTyconRef.Typars(m)
            let formalEnclosingTyparsFromMethod,formalMethTypars = List.splitAt formalEnclosingTypars.Length allTyparsFromMethod
            let methodToParentRenaming,_ = mkTyparToTyparRenaming formalEnclosingTyparsFromMethod formalEnclosingTypars
            let formalParams = 
                GetArgInfosOfMember x.IsCSharpStyleExtensionMember g vref 
                |> List.mapSquared (map1Of2 (instType methodToParentRenaming) >> MakeSlotParam )
            let formalRetTy = Option.map (instType methodToParentRenaming) retTy
            MakeSlotSig(x.LogicalName, x.ApparentEnclosingType, formalEnclosingTypars, formalMethTypars, formalParams, formalRetTy)
        | DefaultStructCtor _ -> error(InternalError("no slotsig for DefaultStructCtor",m))
        | _ -> 
            let g = x.TcGlobals
            // slotsigs must contain the formal types for the arguments and return type 
            // a _formal_ 'void' return type is represented as a 'unit' type. 
            // slotsigs are independent of instantiation: if an instantiation 
            // happens to make the return type 'unit' (i.e. it was originally a variable type 
            // then that does not correspond to a slotsig compiled as a 'void' return type. 
            // REVIEW: should we copy down attributes to slot params? 
            let tcref =  tcrefOfAppTy g x.ApparentEnclosingAppType
            let formalEnclosingTyparsOrig = tcref.Typars(m)
            let formalEnclosingTypars = copyTypars formalEnclosingTyparsOrig
            let _,formalEnclosingTyparTys = FixupNewTypars m [] [] formalEnclosingTyparsOrig formalEnclosingTypars
            let formalMethTypars = copyTypars x.FormalMethodTypars
            let _,formalMethTyparTys = FixupNewTypars m formalEnclosingTypars formalEnclosingTyparTys x.FormalMethodTypars formalMethTypars
            let formalRetTy, formalParams = 
                match x with
                | ILMeth(_,ilminfo,_) -> 
                    let ftinfo = ILTypeInfo.FromType g (TType_app(tcref,formalEnclosingTyparTys))
                    let formalRetTy = ImportReturnTypeFromMetaData amap m ilminfo.RawMetadata.Return.Type ftinfo.ILScopeRef ftinfo.TypeInstOfRawMetadata formalMethTyparTys
                    let formalParams = 
                        [ [ for p in ilminfo.RawMetadata.Parameters do 
                                let paramType = ImportILTypeFromMetadata amap m ftinfo.ILScopeRef ftinfo.TypeInstOfRawMetadata formalMethTyparTys p.Type
                                yield TSlotParam(p.Name, paramType, p.IsIn, p.IsOut, p.IsOptional, []) ] ]
                    formalRetTy, formalParams
#if !NO_EXTENSIONTYPING
                | ProvidedMeth (_,mi,_,_) -> 
                    // GENERIC TYPE PROVIDERS: for generics, formal types should be  generated here, not the actual types
                    // For non-generic type providers there is no difference
                    let formalRetTy = x.GetCompiledReturnTy(amap, m, formalMethTyparTys)
                    // GENERIC TYPE PROVIDERS: formal types should be  generated here, not the actual types
                    // For non-generic type providers there is no difference
                    let formalParams = 
                        [ [ for p in mi.PApplyArray((fun mi -> mi.GetParameters()), "GetParameters", m) do 
                                let paramName = p.PUntaint((fun p -> match p.Name with null -> None | s -> Some s),m)
                                let paramType = Import.ImportProvidedType amap m (p.PApply((fun p -> p.ParameterType),m))
                                let isIn, isOut,isOptional = p.PUntaint((fun p -> p.IsIn, p.IsOut, p.IsOptional),m)
                                yield TSlotParam(paramName, paramType, isIn, isOut, isOptional, []) ] ]
                    formalRetTy, formalParams
#endif
                | _ -> failwith "unreachable"
            MakeSlotSig(x.LogicalName, x.ApparentEnclosingType, formalEnclosingTypars, formalMethTypars,formalParams, formalRetTy)
    
    /// Get the ParamData objects for the parameters of a MethInfo
    member x.GetParamDatas(amap, m, minst) = 
        let paramNamesAndTypes = 
            match x with 
            | ILMeth(_g,ilminfo,_) -> 
                [ ilminfo.GetParamNamesAndTypes(amap,m,minst)  ]
            | FSMeth(g,_,vref,_) -> 
                let ty = x.ApparentEnclosingAppType
                let items = ParamNameAndType.FromMember x.IsCSharpStyleExtensionMember g vref 
                let inst = GetInstantiationForMemberVal g x.IsCSharpStyleExtensionMember (ty,vref,minst)
                items |> ParamNameAndType.InstantiateCurried inst 
            | DefaultStructCtor _ -> 
                [[]]
#if !NO_EXTENSIONTYPING
            | ProvidedMeth(amap,mi,_,_) -> 
                // A single set of tupled parameters
                [ [for p in mi.PApplyArray((fun mi -> mi.GetParameters()), "GetParameters", m) do 
                        let pname = 
                            match p.PUntaint((fun p -> p.Name), m) with
                            | null -> None
                            | name -> Some (mkSynId m name)
                        let pty =
                            match p.PApply((fun p -> p.ParameterType), m) with
                            | Tainted.Null ->  amap.g.unit_ty
                            | parameterType -> Import.ImportProvidedType amap m parameterType
                        yield ParamNameAndType(pname,pty) ] ]

#endif

        let paramAttribs = x.GetParamAttribs(amap, m)
        (paramAttribs,paramNamesAndTypes) ||> List.map2 (List.map2 (fun (isParamArrayArg, isInArg, isOutArg, optArgInfo, callerInfo, reflArgInfo) (ParamNameAndType(nmOpt,pty)) -> 
             ParamData(isParamArrayArg, isInArg, isOutArg, optArgInfo, callerInfo, nmOpt, reflArgInfo, pty)))

    /// Get the ParamData objects for the parameters of a MethInfo
    member x.HasParamArrayArg(amap, m, minst) = 
        x.GetParamDatas(amap, m, minst) |> List.existsSquared (fun (ParamData(isParamArrayArg,_,_,_,_,_,_,_)) -> isParamArrayArg)


    /// Select all the type parameters of the declaring type of a method. 
    ///
    /// For extension methods, no type parameters are returned, because all the 
    /// type parameters are part of the apparent type, rather the 
    /// declaring type, even for extension methods extending generic types.
    member x.GetFormalTyparsOfDeclaringType m = 
        if x.IsExtensionMember then [] 
        else 
            match x with
            | FSMeth(g,_,vref,_) -> 
                let ty = x.ApparentEnclosingAppType
                let memberParentTypars,_,_,_ = AnalyzeTypeOfMemberVal false g (ty,vref)
                memberParentTypars
            | _ -> 
                x.DeclaringTyconRef.Typars(m)

//-------------------------------------------------------------------------
// ILFieldInfo


/// Represents a single use of a IL or provided field from one point in an F# program
[<NoComparison; NoEquality>]
type ILFieldInfo = 
     /// Represents a single use of a field backed by Abstract IL metadata
    | ILFieldInfo of ILTypeInfo * ILFieldDef // .NET IL fields 
#if !NO_EXTENSIONTYPING
     /// Represents a single use of a field backed by provided metadata
    | ProvidedField of Import.ImportMap * Tainted<ProvidedFieldInfo> * range
#endif

    /// Get the enclosing ("parent"/"declaring") type of the field. 
    member x.ApparentEnclosingType = 
        match x with 
        | ILFieldInfo(tinfo,_) -> tinfo.ToType
#if !NO_EXTENSIONTYPING
        | ProvidedField(amap,fi,m) -> (Import.ImportProvidedType amap m (fi.PApply((fun fi -> fi.DeclaringType),m)))
#endif

    member x.ApparentEnclosingAppType = x.ApparentEnclosingType

    member x.ApparentEnclosingTyconRef = tcrefOfAppTy x.TcGlobals x.ApparentEnclosingAppType

    member x.DeclaringTyconRef = x.ApparentEnclosingTyconRef

    member x.TcGlobals =
        match x with 
        | ILFieldInfo(tinfo,_) -> tinfo.TcGlobals
#if !NO_EXTENSIONTYPING
        | ProvidedField(amap,_,_) -> amap.g
#endif

     /// Get a reference to the declaring type of the field as an ILTypeRef
    member x.ILTypeRef = 
        match x with 
        | ILFieldInfo(tinfo,_) -> tinfo.ILTypeRef
#if !NO_EXTENSIONTYPING
        | ProvidedField(amap,fi,m) -> (Import.ImportProvidedTypeAsILType amap m (fi.PApply((fun fi -> fi.DeclaringType),m))).TypeRef
#endif
    
     /// Get the scope used to interpret IL metadata
    member x.ScopeRef = x.ILTypeRef.Scope

    /// Get the type instantiation of the declaring type of the field 
    member x.TypeInst = 
        match x with 
        | ILFieldInfo(tinfo,_) -> tinfo.TypeInstOfRawMetadata
#if !NO_EXTENSIONTYPING
        | ProvidedField _ -> [] /// GENERIC TYPE PROVIDERS
#endif

     /// Get the name of the field
    member x.FieldName = 
        match x with 
        | ILFieldInfo(_,pd) -> pd.Name
#if !NO_EXTENSIONTYPING
        | ProvidedField(_,fi,m) -> fi.PUntaint((fun fi -> fi.Name),m)
#endif

     /// Indicates if the field is readonly (in the .NET/C# sense of readonly)
    member x.IsInitOnly = 
        match x with 
        | ILFieldInfo(_,pd) -> pd.IsInitOnly
#if !NO_EXTENSIONTYPING
        | ProvidedField(_,fi,m) -> fi.PUntaint((fun fi -> fi.IsInitOnly),m)
#endif

    /// Indicates if the field is a member of a struct or enum type
    member x.IsValueType = 
        match x with 
        | ILFieldInfo(tinfo,_) -> tinfo.IsValueType
#if !NO_EXTENSIONTYPING
        | ProvidedField(amap,_,_) -> isStructTy amap.g x.ApparentEnclosingType
#endif

     /// Indicates if the field is static
    member x.IsStatic = 
        match x with 
        | ILFieldInfo(_,pd) -> pd.IsStatic
#if !NO_EXTENSIONTYPING
        | ProvidedField(_,fi,m) -> fi.PUntaint((fun fi -> fi.IsStatic),m)
#endif

     /// Indicates if the field has the 'specialname' property in the .NET IL
    member x.IsSpecialName = 
        match x with 
        | ILFieldInfo(_,pd) -> pd.IsSpecialName
#if !NO_EXTENSIONTYPING
        | ProvidedField(_,fi,m) -> fi.PUntaint((fun fi -> fi.IsSpecialName),m)
#endif
    
     /// Indicates if the field is a literal field with an associated literal value
    member x.LiteralValue = 
        match x with 
        | ILFieldInfo(_,pd) -> if pd.IsLiteral then pd.LiteralValue else None
#if !NO_EXTENSIONTYPING
        | ProvidedField(_,fi,m) -> 
            if fi.PUntaint((fun fi -> fi.IsLiteral),m) then 
                Some (ILFieldInit.FromProvidedObj m (fi.PUntaint((fun fi -> fi.GetRawConstantValue()),m)))
            else
                None
#endif
                                        
     /// Get the type of the field as an IL type
    member x.ILFieldType = 
        match x with 
        | ILFieldInfo (_,fdef) -> fdef.FieldType
#if !NO_EXTENSIONTYPING
        | ProvidedField(amap,fi,m) -> Import.ImportProvidedTypeAsILType amap m (fi.PApply((fun fi -> fi.FieldType),m))
#endif

     /// Get the type of the field as an F# type
    member x.FieldType(amap,m) = 
        match x with 
        | ILFieldInfo (tinfo,fdef) -> ImportILTypeFromMetadata amap m tinfo.ILScopeRef tinfo.TypeInstOfRawMetadata [] fdef.FieldType
#if !NO_EXTENSIONTYPING
        | ProvidedField(amap,fi,m) -> Import.ImportProvidedType amap m (fi.PApply((fun fi -> fi.FieldType),m))
#endif

    /// Tests whether two infos have the same underlying definition.
    /// Must be compatible with ItemsAreEffectivelyEqual relation.
    static member ILFieldInfosUseIdenticalDefinitions x1 x2 = 
        match x1,x2 with 
        | ILFieldInfo(_, x1), ILFieldInfo(_, x2) -> (x1 === x2)
#if !NO_EXTENSIONTYPING
        | ProvidedField(_,fi1,_), ProvidedField(_,fi2,_)-> ProvidedFieldInfo.TaintedEquals (fi1, fi2) 
        | _ -> false
#endif
     /// Get an (uninstantiated) reference to the field as an Abstract IL ILFieldRef
    member x.ILFieldRef = rescopeILFieldRef x.ScopeRef (mkILFieldRef(x.ILTypeRef,x.FieldName,x.ILFieldType))

    /// Calculates a hash code of field info. Must be compatible with ItemsAreEffectivelyEqual relation.
    member x.ComputeHashCode() = hash x.FieldName

    override x.ToString() =  x.FieldName


/// Describes an F# use of a field in an F#-declared record, class or struct type 
[<NoComparison; NoEquality>]
type RecdFieldInfo = 
    | RecdFieldInfo of TypeInst * Tast.RecdFieldRef 

    /// Get the generic instantiation of the declaring type of the field
    member x.TypeInst = let (RecdFieldInfo(tinst,_)) = x in tinst

    /// Get a reference to the F# metadata for the uninstantiated field
    member x.RecdFieldRef = let (RecdFieldInfo(_,rfref)) = x in rfref

    /// Get the F# metadata for the uninstantiated field
    member x.RecdField = x.RecdFieldRef.RecdField

    /// Indicate if the field is a static field in an F#-declared record, class or struct type 
    member x.IsStatic = x.RecdField.IsStatic

    /// Indicate if the field is a literal field in an F#-declared record, class or struct type 
    member x.LiteralValue = x.RecdField.LiteralValue

    /// Get a reference to the F# metadata for the F#-declared record, class or struct type 
    member x.TyconRef = x.RecdFieldRef.TyconRef

    /// Get the F# metadata for the F#-declared record, class or struct type 
    member x.Tycon = x.RecdFieldRef.Tycon

    /// Get the name of the field in an F#-declared record, class or struct type 
    member x.Name = x.RecdField.Name

    /// Get the (instantiated) type of the field in an F#-declared record, class or struct type 
    member x.FieldType = actualTyOfRecdFieldRef x.RecdFieldRef x.TypeInst

    /// Get the enclosing (declaring) type of the field in an F#-declared record, class or struct type 
    member x.DeclaringType = TType_app (x.RecdFieldRef.TyconRef,x.TypeInst)
    override x.ToString() = x.TyconRef.ToString() + "::" + x.Name
    

/// Describes an F# use of a union case
[<NoComparison; NoEquality>]
type UnionCaseInfo = 
    | UnionCaseInfo of TypeInst * Tast.UnionCaseRef 

    /// Get the list of types for the instantiation of the type parameters of the declaring type of the union case
    member x.TypeInst = let (UnionCaseInfo(tinst,_)) = x in tinst

    /// Get a reference to the F# metadata for the uninstantiated union case
    member x.UnionCaseRef = let (UnionCaseInfo(_,ucref)) = x in ucref

    /// Get the F# metadata for the uninstantiated union case
    member x.UnionCase = x.UnionCaseRef.UnionCase

    /// Get a reference to the F# metadata for the declaring union type
    member x.TyconRef = x.UnionCaseRef.TyconRef

    /// Get the F# metadata for the declaring union type
    member x.Tycon = x.UnionCaseRef.Tycon

    /// Get the name of the union case
    member x.Name = x.UnionCase.DisplayName

    /// Get the instantiation of the type parameters of the declaring type of the union case
    member x.GetTyparInst(m) =  mkTyparInst (x.TyconRef.Typars(m)) x.TypeInst

    override x.ToString() = x.TyconRef.ToString() + "::" + x.Name


/// Describes an F# use of a property backed by Abstract IL metadata
[<NoComparison; NoEquality>]
type ILPropInfo = 
    | ILPropInfo of ILTypeInfo * ILPropertyDef 

    /// Get the TcGlobals governing this value
    member x.TcGlobals = match x with ILPropInfo(tinfo,_) -> tinfo.TcGlobals

    /// Get the declaring IL type of the IL property, including any generic instantiation
    member x.ILTypeInfo = match x with ILPropInfo(tinfo,_) -> tinfo

    /// Get the apparent declaring type of the method as an F# type. 
    /// If this is a C#-style extension method then this is the type which the method 
    /// appears to extend. This may be a variable type.
    member x.ApparentEnclosingType = match x with ILPropInfo(tinfo,_) -> tinfo.ToType

    /// Like ApparentEnclosingType but use the compiled nominal type if this is a method on a tuple type
    member x.ApparentEnclosingAppType = convertToTypeWithMetadataIfPossible x.TcGlobals x.ApparentEnclosingType

    /// Get the raw Abstract IL metadata for the IL property
    member x.RawMetadata = match x with ILPropInfo(_,pd) -> pd

    /// Get the name of the IL property
    member x.PropertyName = x.RawMetadata.Name

    /// Gets the ILMethInfo of the 'get' method for the IL property
    member x.GetterMethod = 
        assert x.HasGetter
        let mdef = resolveILMethodRef x.ILTypeInfo.RawMetadata x.RawMetadata.GetMethod.Value
        ILMethInfo(x.TcGlobals,x.ILTypeInfo.ToType,None,mdef,[]) 

    /// Gets the ILMethInfo of the 'set' method for the IL property
    member x.SetterMethod = 
        assert x.HasSetter
        let mdef = resolveILMethodRef x.ILTypeInfo.RawMetadata x.RawMetadata.SetMethod.Value
        ILMethInfo(x.TcGlobals,x.ILTypeInfo.ToType,None,mdef,[]) 
          
    /// Indicates if the IL property has a 'get' method
    member x.HasGetter = Option.isSome x.RawMetadata.GetMethod 

    /// Indicates if the IL property has a 'set' method
    member x.HasSetter = Option.isSome x.RawMetadata.SetMethod 

    /// Indicates if the IL property is static
    member x.IsStatic = (x.RawMetadata.CallingConv = ILThisConvention.Static) 

    /// Indicates if the IL property is virtual
    member x.IsVirtual = 
        (x.HasGetter && x.GetterMethod.IsVirtual) ||
        (x.HasSetter && x.SetterMethod.IsVirtual) 

    /// Indicates if the IL property is logically a 'newslot', i.e. hides any previous slots of the same name.
    member x.IsNewSlot = 
        (x.HasGetter && x.GetterMethod.IsNewSlot) ||
        (x.HasSetter && x.SetterMethod.IsNewSlot) 

    /// Get the names and types of the indexer arguments associated with the IL property.
    ///
    /// Any type parameters of the enclosing type are instantiated in the type returned.
    member x.GetParamNamesAndTypes(amap,m) = 
        let (ILPropInfo (tinfo,pdef)) = x
        pdef.Args |> List.map (fun ty -> ParamNameAndType(None, ImportILTypeFromMetadata amap m tinfo.ILScopeRef tinfo.TypeInstOfRawMetadata [] ty) )

    /// Get the types of the indexer arguments associated with the IL property.
    ///
    /// Any type parameters of the enclosing type are instantiated in the type returned.
    member x.GetParamTypes(amap,m) = 
        let (ILPropInfo (tinfo,pdef)) = x
        pdef.Args |> List.map (fun ty -> ImportILTypeFromMetadata amap m tinfo.ILScopeRef tinfo.TypeInstOfRawMetadata [] ty) 

    /// Get the return type of the IL property.
    ///
    /// Any type parameters of the enclosing type are instantiated in the type returned.
    member x.GetPropertyType (amap,m) = 
        let (ILPropInfo (tinfo,pdef)) = x
        ImportILTypeFromMetadata amap m tinfo.ILScopeRef tinfo.TypeInstOfRawMetadata [] pdef.PropertyType

    override x.ToString() = x.ILTypeInfo.ToString() + "::" + x.PropertyName



/// Describes an F# use of a property 
[<NoComparison; NoEquality>]
type PropInfo = 
    /// An F# use of a property backed by F#-declared metadata
    | FSProp of TcGlobals * TType * ValRef option * ValRef option
    /// An F# use of a property backed by Abstract IL metadata
    | ILProp of ILPropInfo
#if !NO_EXTENSIONTYPING
    /// An F# use of a property backed by provided metadata
    | ProvidedProp of Import.ImportMap * Tainted<ProvidedPropertyInfo> * range
#endif

    /// Get the enclosing type of the property. 
    ///
    /// If this is an extension member, then this is the apparent parent, i.e. the type the property appears to extend.
    member x.ApparentEnclosingType = 
        match x with 
        | ILProp ilpinfo -> ilpinfo.ILTypeInfo.ToType
        | FSProp(_,ty,_,_) -> ty
#if !NO_EXTENSIONTYPING
        | ProvidedProp(amap,pi,m) -> 
            Import.ImportProvidedType amap m (pi.PApply((fun pi -> pi.DeclaringType),m)) 
#endif

    /// Get the enclosing type of the method info, using a nominal type for tuple types
    member x.ApparentEnclosingAppType = 
        match x with
        | ILProp ilpinfo -> ilpinfo.ApparentEnclosingAppType
        | _ -> x.ApparentEnclosingType

    member x.ApparentEnclosingTyconRef = tcrefOfAppTy x.TcGlobals x.ApparentEnclosingAppType

    /// Get the declaring type or module holding the method. 
    /// Note that C#-style extension properties don't exist in the C# design as yet.
    /// If this is an F#-style extension method it is the logical module
    /// holding the value for the extension method.
    member x.DeclaringTyconRef   = 
        match x.ArbitraryValRef with 
        | Some vref when x.IsExtensionMember && vref.HasDeclaringEntity -> vref.TopValDeclaringEntity
        | _ -> x.ApparentEnclosingTyconRef

    /// Try to get an arbitrary F# ValRef associated with the member. This is to determine if the member is virtual, amongst other things.
    member x.ArbitraryValRef : ValRef option = 
        match x with 
        | FSProp(_,_,Some vref,_) 
        | FSProp(_,_,_, Some vref) -> Some vref
        | FSProp(_,_,None,None) -> failwith "unreachable"
        | _ -> None 

    /// Indicates if this property has an associated XML comment authored in this assembly.
    member x.HasDirectXmlComment =
        match x with
        | FSProp(g,_,Some vref,_)
        | FSProp(g,_,_,Some vref) -> valRefInThisAssembly g.compilingFslib vref
#if !NO_EXTENSIONTYPING
        | ProvidedProp _ -> true
#endif
        | _ -> false

    /// Get the logical name of the property.
    member x.PropertyName = 
        match x with 
        | ILProp ilpinfo -> ilpinfo.PropertyName
        | FSProp(_,_,Some vref,_) 
        | FSProp(_,_,_, Some vref) -> vref.PropertyName
#if !NO_EXTENSIONTYPING
        | ProvidedProp(_,pi,m) -> pi.PUntaint((fun pi -> pi.Name),m)
#endif
        | FSProp _ -> failwith "unreachable"

    /// Indicates if this property has an associated getter method.
    member x.HasGetter = 
        match x with
        | ILProp ilpinfo-> ilpinfo.HasGetter
        | FSProp(_,_,x,_) -> Option.isSome x 
#if !NO_EXTENSIONTYPING
        | ProvidedProp(_,pi,m) -> pi.PUntaint((fun pi -> pi.CanRead),m)
#endif

    /// Indicates if this property has an associated setter method.
    member x.HasSetter = 
        match x with
        | ILProp ilpinfo -> ilpinfo.HasSetter
        | FSProp(_,_,_,x) -> Option.isSome x 
#if !NO_EXTENSIONTYPING
        | ProvidedProp(_,pi,m) -> pi.PUntaint((fun pi -> pi.CanWrite),m)
#endif


    /// Indicates if this is an extension member
    member x.IsExtensionMember = 
        match x.ArbitraryValRef with 
        | Some vref -> vref.IsExtensionMember 
        | _ -> false

    /// True if the getter (or, if absent, the setter) is a virtual method
    // REVIEW: for IL properties this is getter OR setter. For F# properties it is getter ELSE setter
    member x.IsVirtualProperty = 
        match x with 
        | ILProp ilpinfo -> ilpinfo.IsVirtual
        | FSProp(_,_,Some vref,_) 
        | FSProp(_,_,_, Some vref) -> vref.IsVirtualMember
        | FSProp _-> failwith "unreachable"
#if !NO_EXTENSIONTYPING
        | ProvidedProp(_,pi,m) -> 
            let mi = ArbitraryMethodInfoOfPropertyInfo pi m
            mi.PUntaint((fun mi -> mi.IsVirtual), m)
#endif
    
    /// Indicates if the property is logically a 'newslot', i.e. hides any previous slots of the same name.
    member x.IsNewSlot = 
        match x with 
        | ILProp ilpinfo -> ilpinfo.IsNewSlot
        | FSProp(_,_,Some vref,_) 
        | FSProp(_,_,_, Some vref) -> vref.IsDispatchSlotMember
        | FSProp(_,_,None,None) -> failwith "unreachable"
#if !NO_EXTENSIONTYPING
        | ProvidedProp(_,pi,m) -> 
            let mi = ArbitraryMethodInfoOfPropertyInfo pi m
            mi.PUntaint((fun mi -> mi.IsHideBySig), m)
#endif


    /// Indicates if the getter (or, if absent, the setter) for the property is a dispatch slot.
    // REVIEW: for IL properties this is getter OR setter. For F# properties it is getter ELSE setter
    member x.IsDispatchSlot = 
        match x with 
        | ILProp ilpinfo -> ilpinfo.IsVirtual
        | FSProp(g,ty,Some vref,_) 
        | FSProp(g,ty,_, Some vref) ->
            isInterfaceTy g ty  || (vref.MemberInfo.Value.MemberFlags.IsDispatchSlot)
        | FSProp _ -> failwith "unreachable"
#if !NO_EXTENSIONTYPING
        | ProvidedProp(_,pi,m) -> 
            let mi = ArbitraryMethodInfoOfPropertyInfo pi m
            mi.PUntaint((fun mi -> mi.IsVirtual), m)
#endif

    /// Indicates if this property is static.
    member x.IsStatic =
        match x with 
        | ILProp ilpinfo -> ilpinfo.IsStatic
        | FSProp(_,_,Some vref,_) 
        | FSProp(_,_,_, Some vref) -> not vref.IsInstanceMember
        | FSProp(_,_,None,None) -> failwith "unreachable"
#if !NO_EXTENSIONTYPING
        | ProvidedProp(_,pi,m) -> 
            (ArbitraryMethodInfoOfPropertyInfo pi m).PUntaint((fun mi -> mi.IsStatic), m)
#endif

    /// Indicates if this property is marked 'override' and thus definitely overrides another property.
    member x.IsDefiniteFSharpOverride = 
        match x.ArbitraryValRef with 
        | Some vref -> vref.IsDefiniteFSharpOverrideMember
        | None -> false

    member x.ImplementedSlotSignatures =
        x.ArbitraryValRef.Value.ImplementedSlotSignatures  

    member x.IsFSharpExplicitInterfaceImplementation = 
        match x.ArbitraryValRef with 
        | Some vref -> vref.IsFSharpExplicitInterfaceImplementation x.TcGlobals
        | None -> false


    /// Indicates if this property is an indexer property, i.e. a property with arguments.
    member x.IsIndexer = 
        match x with 
        | ILProp(ILPropInfo(_,pdef)) -> pdef.Args.Length <> 0
        | FSProp(g,_,Some vref,_)  ->
            // A getter has signature  { OptionalObjectType } -> Unit -> PropertyType 
            // A getter indexer has signature  { OptionalObjectType } -> TupledIndexerArguments -> PropertyType 
            let arginfos = ArgInfosOfMember g vref
            arginfos.Length = 1 && arginfos.Head.Length >= 1
        | FSProp(g,_,_, Some vref) -> 
            // A setter has signature  { OptionalObjectType } -> PropertyType -> Void 
            // A setter indexer has signature  { OptionalObjectType } -> TupledIndexerArguments -> PropertyType -> Void 
            let arginfos = ArgInfosOfMember g vref
            arginfos.Length = 1 && arginfos.Head.Length >= 2
        | FSProp(_,_,None,None) -> 
            failwith "unreachable"
#if !NO_EXTENSIONTYPING
        | ProvidedProp(_,pi,m) -> 
            pi.PUntaint((fun pi -> pi.GetIndexParameters().Length), m)>0
#endif

    /// Indicates if this is an F# property compiled as a CLI event, e.g. a [<CLIEvent>] property.
    member x.IsFSharpEventProperty = 
        match x with 
        | FSProp(g,_,Some vref,None)  -> vref.IsFSharpEventProperty(g)
#if !NO_EXTENSIONTYPING
        | ProvidedProp _ -> false
#endif
        | _ -> false

    /// Return a new property info where there is no associated setter, only an associated getter.
    ///
    /// Property infos can combine getters and setters, assuming they are consistent w.r.t. 'virtual', indexer argument types etc.
    /// When checking consistency we split these apart
    member x.DropSetter = 
        match x with 
        | FSProp(g,ty,Some vref,_)  -> FSProp(g,ty,Some vref,None)
        | _ -> x


    /// Return a new property info where there is no associated getter, only an associated setter.
    member x.DropGetter = 
        match x with 
        | FSProp(g,ty,_,Some vref)  -> FSProp(g,ty,None,Some vref)
        | _ -> x

    /// Get the intra-assembly XML documentation for the property.
    member x.XmlDoc = 
        match x with 
        | ILProp _ -> XmlDoc.Empty
        | FSProp(_,_,Some vref,_) 
        | FSProp(_,_,_, Some vref) -> vref.XmlDoc
        | FSProp(_,_,None,None) -> failwith "unreachable"
#if !NO_EXTENSIONTYPING
        | ProvidedProp(_,pi,m) -> 
            XmlDoc (pi.PUntaint((fun pix -> (pix :> IProvidedCustomAttributeProvider).GetXmlDocAttributes(pi.TypeProvider.PUntaintNoFailure(id))), m))
#endif

    /// Get the TcGlobals associated with the object
    member x.TcGlobals = 
        match x with 
        | ILProp ilpinfo -> ilpinfo.TcGlobals 
        | FSProp(g,_,_,_) -> g 
#if !NO_EXTENSIONTYPING
        | ProvidedProp(amap,_,_) -> amap.g
#endif

    /// Indicates if the enclosing type for the property is a value type. 
    ///
    /// For an extension property, this indicates if the property extends a struct type.
    member x.IsValueType = isStructTy x.TcGlobals x.ApparentEnclosingType


    /// Get the result type of the property
    member x.GetPropertyType (amap,m) = 
        match x with
        | ILProp ilpinfo -> ilpinfo.GetPropertyType (amap,m)
        | FSProp (g,_,Some vref,_)
        | FSProp (g,_,_,Some vref) ->
            let ty = x.ApparentEnclosingAppType
            let inst = GetInstantiationForPropertyVal g (ty,vref)
            ReturnTypeOfPropertyVal g vref.Deref |> instType inst
            
        | FSProp _ -> failwith "unreachable"
#if !NO_EXTENSIONTYPING
        | ProvidedProp(_,pi,m) -> 
            Import.ImportProvidedType amap m (pi.PApply((fun pi -> pi.PropertyType),m))
#endif


    /// Get the names and types of the indexer parameters associated with the property
    ///
    /// If the property is in a generic type, then the type parameters are instantiated in the types returned.
    member x.GetParamNamesAndTypes(amap,m) = 
        match x with 
        | ILProp ilpinfo -> ilpinfo.GetParamNamesAndTypes(amap,m)
        | FSProp (g,ty,Some vref,_) 
        | FSProp (g,ty,_,Some vref) -> 
            let inst = GetInstantiationForPropertyVal g (ty,vref)
            ArgInfosOfPropertyVal g vref.Deref |> List.map (ParamNameAndType.FromArgInfo >> ParamNameAndType.Instantiate inst)
        | FSProp _ -> failwith "unreachable"
#if !NO_EXTENSIONTYPING
        | ProvidedProp (_,pi,m) -> 
            [ for p in pi.PApplyArray((fun pi -> pi.GetIndexParameters()), "GetIndexParameters", m) do
                let paramName = p.PUntaint((fun p -> match p.Name with null -> None | s -> Some (mkSynId m s)), m)
                let paramType = Import.ImportProvidedType amap m (p.PApply((fun p -> p.ParameterType), m))
                yield ParamNameAndType(paramName, paramType) ]
#endif
     
    /// Get the details of the indexer parameters associated with the property
    member x.GetParamDatas(amap,m) = 
        x.GetParamNamesAndTypes(amap,m)
        |> List.map (fun (ParamNameAndType(nmOpt,pty)) -> ParamData(false, false, false, NotOptional, NoCallerInfo, nmOpt, ReflectedArgInfo.None, pty))

    /// Get the types of the indexer parameters associated with the property
    member x.GetParamTypes(amap,m) = 
      x.GetParamNamesAndTypes(amap,m) |> List.map (fun (ParamNameAndType(_,ty)) -> ty)

    /// Get a MethInfo for the 'getter' method associated with the property
    member x.GetterMethod = 
        match x with
        | ILProp ilpinfo -> ILMeth(x.TcGlobals, ilpinfo.GetterMethod, None)
        | FSProp(g,ty,Some vref,_) -> FSMeth(g,ty,vref,None) 
#if !NO_EXTENSIONTYPING
        | ProvidedProp(amap,pi,m) -> 
            let meth = GetAndSanityCheckProviderMethod m pi (fun pi -> pi.GetGetMethod()) FSComp.SR.etPropertyCanReadButHasNoGetter
            ProvidedMeth(amap, meth, None, m)

#endif
        | FSProp _ -> failwith "no getter method"

    /// Get a MethInfo for the 'setter' method associated with the property
    member x.SetterMethod = 
        match x with
        | ILProp ilpinfo -> ILMeth(x.TcGlobals, ilpinfo.SetterMethod, None)
        | FSProp(g,ty,_,Some vref) -> FSMeth(g,ty,vref,None)
#if !NO_EXTENSIONTYPING
        | ProvidedProp(amap,pi,m) -> 
            let meth = GetAndSanityCheckProviderMethod m pi (fun pi -> pi.GetSetMethod()) FSComp.SR.etPropertyCanWriteButHasNoSetter
            ProvidedMeth(amap, meth, None, m)
#endif
        | FSProp _ -> failwith "no setter method"

    /// Test whether two property infos have the same underlying definition.
    /// Uses the same techniques as 'MethInfosUseIdenticalDefinitions'.
    /// Must be compatible with ItemsAreEffectivelyEqual relation.
    static member PropInfosUseIdenticalDefinitions x1 x2 = 
        let optVrefEq g = function 
          | Some(v1), Some(v2) -> valRefEq g v1 v2
          | None, None -> true
          | _ -> false    
        match x1,x2 with 
        | ILProp ilpinfo1, ILProp ilpinfo2 -> (ilpinfo1.RawMetadata === ilpinfo2.RawMetadata)
        | FSProp(g, _, vrefa1, vrefb1), FSProp(_, _, vrefa2, vrefb2) ->
            (optVrefEq g (vrefa1, vrefa2)) && (optVrefEq g (vrefb1, vrefb2))
#if !NO_EXTENSIONTYPING
        | ProvidedProp(_,pi1,_), ProvidedProp(_,pi2,_) -> ProvidedPropertyInfo.TaintedEquals (pi1, pi2) 
#endif
        | _ -> false

    /// Calculates a hash code of property info. Must be compatible with ItemsAreEffectivelyEqual relation.
    member pi.ComputeHashCode() = 
        match pi with 
        | ILProp ilpinfo -> hash ilpinfo.RawMetadata.Name
        | FSProp(_,_,vrefOpt1, vrefOpt2) -> 
            // Hash on option<string>*option<string>
            let vth = (vrefOpt1 |> Option.map (fun vr -> vr.LogicalName), (vrefOpt2 |> Option.map (fun vr -> vr.LogicalName)))
            hash vth
#if !NO_EXTENSIONTYPING
        | ProvidedProp(_,pi,_) -> ProvidedPropertyInfo.TaintedGetHashCode(pi)
#endif

//-------------------------------------------------------------------------
// ILEventInfo


/// Describes an F# use of an event backed by Abstract IL metadata
[<NoComparison; NoEquality>]
type ILEventInfo = 
    | ILEventInfo of ILTypeInfo * ILEventDef

    /// Get the enclosing ("parent"/"declaring") type of the field. 
    member x.ApparentEnclosingType = match x with ILEventInfo(tinfo,_) -> tinfo.ToType

    // Note: events are always associated with nominal types
    member x.ApparentEnclosingAppType = x.ApparentEnclosingType

    // Note: IL Events are never extension members as C# has no notion of extension events as yet
    member x.DeclaringTyconRef = tcrefOfAppTy x.TcGlobals x.ApparentEnclosingAppType

    member x.TcGlobals = match x with ILEventInfo(tinfo,_) -> tinfo.TcGlobals

    /// Get the raw Abstract IL metadata for the event
    member x.RawMetadata = match x with ILEventInfo(_,ed) -> ed

    /// Get the declaring IL type of the event as an ILTypeInfo
    member x.ILTypeInfo = match x with ILEventInfo(tinfo,_) -> tinfo

    /// Get the ILMethInfo describing the 'add' method associated with the event
    member x.AddMethod =
        let mdef = resolveILMethodRef x.ILTypeInfo.RawMetadata x.RawMetadata.AddMethod
        ILMethInfo(x.TcGlobals,x.ILTypeInfo.ToType,None,mdef,[]) 

    /// Get the ILMethInfo describing the 'remove' method associated with the event
    member x.RemoveMethod =
        let mdef = resolveILMethodRef x.ILTypeInfo.RawMetadata x.RawMetadata.RemoveMethod
        ILMethInfo(x.TcGlobals,x.ILTypeInfo.ToType,None,mdef,[]) 

    /// Get the declaring type of the event as an ILTypeRef
    member x.TypeRef = x.ILTypeInfo.ILTypeRef

    /// Get the name of the event
    member x.Name = x.RawMetadata.Name

    /// Indicates if the property is static
    member x.IsStatic = x.AddMethod.IsStatic
    override x.ToString() = x.ILTypeInfo.ToString() + "::" + x.Name

//-------------------------------------------------------------------------
// Helpers for EventInfo

/// An exception type used to raise an error using the old error system.
///
/// Error text: "A definition to be compiled as a .NET event does not have the expected form. Only property members can be compiled as .NET events."
exception BadEventTransformation of range

/// Properties compatible with type IDelegateEvent and attributed with CLIEvent are special: 
/// we generate metadata and add/remove methods 
/// to make them into a .NET event, and mangle the name of a property.  
/// We don't handle static, indexer or abstract properties correctly. 
/// Note the name mangling doesn't affect the name of the get/set methods for the property 
/// and so doesn't affect how we compile F# accesses to the property. 
let private tyConformsToIDelegateEvent g ty = 
   isIDelegateEventType g ty && isDelegateTy g (destIDelegateEventType g ty) 
   

/// Create an error object to raise should an event not have the shape expected by the .NET idiom described further below 
let nonStandardEventError nm m = 
    Error ((FSComp.SR.eventHasNonStandardType(nm,("add_"+nm),("remove_"+nm))),m)

/// Find the delegate type that an F# event property implements by looking through the type hierarchy of the type of the property
/// for the first instantiation of IDelegateEvent.
let FindDelegateTypeOfPropertyEvent g amap nm m ty =
    match SearchEntireHierarchyOfType (tyConformsToIDelegateEvent g) g amap m ty with
    | None -> error(nonStandardEventError nm m)
    | Some ty -> destIDelegateEventType g ty

        
//-------------------------------------------------------------------------
// EventInfo

/// Describes an F# use of an event
[<NoComparison; NoEquality>]
type EventInfo = 
    /// An F# use of an event backed by F#-declared metadata
    | FSEvent of TcGlobals * PropInfo * ValRef * ValRef
    /// An F# use of an event backed by .NET metadata
    | ILEvent of ILEventInfo
#if !NO_EXTENSIONTYPING
    /// An F# use of an event backed by provided metadata
    | ProvidedEvent of Import.ImportMap * Tainted<ProvidedEventInfo> * range
#endif

    /// Get the enclosing type of the event. 
    ///
    /// If this is an extension member, then this is the apparent parent, i.e. the type the event appears to extend.
    member x.ApparentEnclosingType = 
        match x with 
        | ILEvent ileinfo -> ileinfo.ApparentEnclosingType 
        | FSEvent (_,p,_,_) -> p.ApparentEnclosingType
#if !NO_EXTENSIONTYPING
        | ProvidedEvent (amap,ei,m) -> Import.ImportProvidedType amap m (ei.PApply((fun ei -> ei.DeclaringType),m)) 
#endif
    /// Get the enclosing type of the method info, using a nominal type for tuple types
    member x.ApparentEnclosingAppType = 
        match x with
        | ILEvent ileinfo -> ileinfo.ApparentEnclosingAppType
        | _ -> x.ApparentEnclosingType

    member x.ApparentEnclosingTyconRef = tcrefOfAppTy x.TcGlobals x.ApparentEnclosingAppType

    /// Get the declaring type or module holding the method. 
    /// Note that C#-style extension properties don't exist in the C# design as yet.
    /// If this is an F#-style extension method it is the logical module
    /// holding the value for the extension method.
    member x.DeclaringTyconRef = 
        match x.ArbitraryValRef with 
        | Some vref when x.IsExtensionMember && vref.HasDeclaringEntity -> vref.TopValDeclaringEntity
        | _ -> x.ApparentEnclosingTyconRef 


    /// Indicates if this event has an associated XML comment authored in this assembly.
    member x.HasDirectXmlComment =
        match x with
        | FSEvent (_,p,_,_) -> p.HasDirectXmlComment 
#if !NO_EXTENSIONTYPING
        | ProvidedEvent _ -> true
#endif
        | _ -> false

    /// Get the intra-assembly XML documentation for the property.
    member x.XmlDoc = 
        match x with 
        | ILEvent _ -> XmlDoc.Empty
        | FSEvent (_,p,_,_) -> p.XmlDoc
#if !NO_EXTENSIONTYPING
        | ProvidedEvent (_,ei,m) -> 
            XmlDoc (ei.PUntaint((fun eix -> (eix :> IProvidedCustomAttributeProvider).GetXmlDocAttributes(ei.TypeProvider.PUntaintNoFailure(id))), m))
#endif

    /// Get the logical name of the event.
    member x.EventName = 
        match x with 
        | ILEvent ileinfo -> ileinfo.Name 
        | FSEvent (_,p,_,_) -> p.PropertyName
#if !NO_EXTENSIONTYPING
        | ProvidedEvent (_,ei,m) -> ei.PUntaint((fun ei -> ei.Name), m)
#endif

    /// Indicates if this property is static.
    member x.IsStatic = 
        match x with 
        | ILEvent ileinfo -> ileinfo.IsStatic
        | FSEvent (_,p,_,_) -> p.IsStatic
#if !NO_EXTENSIONTYPING
        | ProvidedEvent (_,ei,m) -> 
            let meth = GetAndSanityCheckProviderMethod m ei (fun ei -> ei.GetAddMethod()) FSComp.SR.etEventNoAdd
            meth.PUntaint((fun mi -> mi.IsStatic), m)
#endif

    /// Indicates if this is an extension member
    member x.IsExtensionMember = 
        match x with 
        | ILEvent _ -> false
        | FSEvent (_,p,_,_) -> p.IsExtensionMember
#if !NO_EXTENSIONTYPING
        | ProvidedEvent _ -> false
#endif

    /// Get the TcGlobals associated with the object
    member x.TcGlobals = 
        match x with 
        | ILEvent ileinfo -> ileinfo.TcGlobals
        | FSEvent(g,_,_,_) -> g
#if !NO_EXTENSIONTYPING
        | ProvidedEvent (amap,_,_) -> amap.g
#endif

    /// Indicates if the enclosing type for the event is a value type. 
    ///
    /// For an extension event, this indicates if the event extends a struct type.
    member x.IsValueType = isStructTy x.TcGlobals x.ApparentEnclosingType

    /// Get the 'add' method associated with an event
    member x.AddMethod = 
        match x with 
        | ILEvent ileinfo -> ILMeth(ileinfo.TcGlobals, ileinfo.AddMethod, None)
        | FSEvent(g,p,addValRef,_) -> FSMeth(g,p.ApparentEnclosingType,addValRef,None)
#if !NO_EXTENSIONTYPING
        | ProvidedEvent (amap,ei,m) -> 
            let meth = GetAndSanityCheckProviderMethod m ei (fun ei -> ei.GetAddMethod()) FSComp.SR.etEventNoAdd
            ProvidedMeth(amap, meth, None, m)
#endif

    /// Get the 'remove' method associated with an event
    member x.RemoveMethod = 
        match x with 
        | ILEvent ileinfo -> ILMeth(x.TcGlobals, ileinfo.RemoveMethod, None)
        | FSEvent(g,p,_,removeValRef) -> FSMeth(g,p.ApparentEnclosingType,removeValRef,None)
#if !NO_EXTENSIONTYPING
        | ProvidedEvent (amap,ei,m) -> 
            let meth = GetAndSanityCheckProviderMethod m ei (fun ei -> ei.GetRemoveMethod()) FSComp.SR.etEventNoRemove
            ProvidedMeth(amap, meth, None, m)
#endif
    
    /// Try to get an arbitrary F# ValRef associated with the member. This is to determine if the member is virtual, amongst other things.
    member x.ArbitraryValRef: ValRef option = 
        match x with 
        | FSEvent(_,_,addValRef,_) -> Some addValRef
        | _ ->  None

    /// Get the delegate type associated with the event. 
    member x.GetDelegateType(amap,m) = 
        match x with 
        | ILEvent(ILEventInfo(tinfo,edef)) -> 
            // Get the delegate type associated with an IL event, taking into account the instantiation of the
            // declaring type.
            if Option.isNone edef.EventType then error (nonStandardEventError x.EventName m)
            ImportILTypeFromMetadata amap m tinfo.ILScopeRef tinfo.TypeInstOfRawMetadata [] edef.EventType.Value

        | FSEvent(g,p,_,_) -> 
            FindDelegateTypeOfPropertyEvent g amap x.EventName m (p.GetPropertyType(amap,m))
#if !NO_EXTENSIONTYPING
        | ProvidedEvent (_,ei,_) -> 
            Import.ImportProvidedType amap m (ei.PApply((fun ei -> ei.EventHandlerType), m))
#endif


    /// Test whether two event infos have the same underlying definition.
    /// Must be compatible with ItemsAreEffectivelyEqual relation.
    static member EventInfosUseIdenticalDefintions x1 x2 =
        match x1, x2 with
        | FSEvent(g, pi1, vrefa1, vrefb1), FSEvent(_, pi2, vrefa2, vrefb2) ->
            PropInfo.PropInfosUseIdenticalDefinitions pi1 pi2 && valRefEq g vrefa1 vrefa2 && valRefEq g vrefb1 vrefb2
        | ILEvent ileinfo1, ILEvent ileinfo2 -> (ileinfo1.RawMetadata === ileinfo2.RawMetadata)
#if !NO_EXTENSIONTYPING
        | ProvidedEvent (_,ei1,_), ProvidedEvent (_,ei2,_) -> ProvidedEventInfo.TaintedEquals (ei1, ei2)  
#endif
        | _ -> false
  
    /// Calculates a hash code of event info (similar as previous)
    /// Must be compatible with ItemsAreEffectivelyEqual relation.
    member ei.ComputeHashCode() = 
        match ei with 
        | ILEvent ileinfo -> hash ileinfo.RawMetadata.Name
        | FSEvent(_, pi, vref1, vref2) -> hash ( pi.ComputeHashCode(), vref1.LogicalName, vref2.LogicalName)
#if !NO_EXTENSIONTYPING
        | ProvidedEvent (_,ei,_) -> ProvidedEventInfo.TaintedGetHashCode(ei)
#endif

//-------------------------------------------------------------------------
// Helpers associated with getting and comparing method signatures


/// Represents the information about the compiled form of a method signature. Used when analyzing implementation
/// relations between members and abstract slots.
type CompiledSig = CompiledSig  of TType list list * TType option * Typars * TyparInst 

/// Get the information about the compiled form of a method signature. Used when analyzing implementation
/// relations between members and abstract slots.
let CompiledSigOfMeth g amap m (minfo:MethInfo) = 
    let formalMethTypars = minfo.FormalMethodTypars
    let fminst = generalizeTypars formalMethTypars
    let vargtys = minfo.GetParamTypes(amap, m, fminst)
    let vrty = minfo.GetCompiledReturnTy(amap, m, fminst)

    // The formal method typars returned are completely formal - they don't take into account the instantiation 
    // of the enclosing type. For example, they may have constraints involving the _formal_ type parameters 
    // of the enclosing type. This instantiations can be used to interpret those type parameters 
    let fmtpinst = 
        let parentTyArgs = argsOfAppTy g minfo.ApparentEnclosingAppType
        let memberParentTypars  = minfo.GetFormalTyparsOfDeclaringType m 
        mkTyparInst memberParentTypars parentTyArgs
            
    CompiledSig(vargtys,vrty,formalMethTypars,fmtpinst)

/// Used to hide/filter members from super classes based on signature 
let MethInfosEquivByNameAndPartialSig erasureFlag ignoreFinal g amap m (minfo:MethInfo) (minfo2:MethInfo) = 
    (minfo.LogicalName = minfo2.LogicalName) &&
    (minfo.GenericArity = minfo2.GenericArity) &&
    (ignoreFinal || minfo.IsFinal = minfo2.IsFinal) &&
    let formalMethTypars = minfo.FormalMethodTypars
    let fminst = generalizeTypars formalMethTypars
    let formalMethTypars2 = minfo2.FormalMethodTypars
    let fminst2 = generalizeTypars formalMethTypars2
    let argtys = minfo.GetParamTypes(amap, m, fminst)
    let argtys2 = minfo2.GetParamTypes(amap, m, fminst2)
    (argtys,argtys2) ||> List.lengthsEqAndForall2 (List.lengthsEqAndForall2 (typeAEquivAux erasureFlag g (TypeEquivEnv.FromEquivTypars formalMethTypars formalMethTypars2)))

/// Used to hide/filter members from super classes based on signature 
let PropInfosEquivByNameAndPartialSig erasureFlag g amap m (pinfo:PropInfo) (pinfo2:PropInfo) = 
    pinfo.PropertyName = pinfo2.PropertyName &&
    let argtys = pinfo.GetParamTypes(amap,m)
    let argtys2 = pinfo2.GetParamTypes(amap,m)
    List.lengthsEqAndForall2 (typeEquivAux erasureFlag g) argtys argtys2 

/// Used to hide/filter members from super classes based on signature 
let MethInfosEquivByNameAndSig erasureFlag ignoreFinal g amap m minfo minfo2 = 
    MethInfosEquivByNameAndPartialSig erasureFlag ignoreFinal g amap m minfo minfo2 &&
    let (CompiledSig(_,retTy,formalMethTypars,_)) = CompiledSigOfMeth g amap m minfo
    let (CompiledSig(_,retTy2,formalMethTypars2,_)) = CompiledSigOfMeth g amap m minfo2
    match retTy,retTy2 with 
    | None,None -> true
    | Some retTy,Some retTy2 -> typeAEquivAux erasureFlag g (TypeEquivEnv.FromEquivTypars formalMethTypars formalMethTypars2) retTy retTy2 
    | _ -> false

/// Used to hide/filter members from super classes based on signature 
let PropInfosEquivByNameAndSig erasureFlag g amap m (pinfo:PropInfo) (pinfo2:PropInfo) = 
    PropInfosEquivByNameAndPartialSig erasureFlag g amap m pinfo pinfo2 &&
    let retTy = pinfo.GetPropertyType(amap,m)
    let retTy2 = pinfo2.GetPropertyType(amap,m) 
    typeEquivAux erasureFlag g retTy retTy2

let SettersOfPropInfos (pinfos:PropInfo list) = pinfos |> List.choose (fun pinfo -> if pinfo.HasSetter then Some(pinfo.SetterMethod,Some pinfo) else None) 
let GettersOfPropInfos (pinfos:PropInfo list) = pinfos |> List.choose (fun pinfo -> if pinfo.HasGetter then Some(pinfo.GetterMethod,Some pinfo) else None) 
<|MERGE_RESOLUTION|>--- conflicted
+++ resolved
@@ -86,15 +86,10 @@
             if isFSharpEnumTy g ty then
                 Some(g.system_Enum_ty)
             else
-<<<<<<< HEAD
-                Some (g.system_Value_typ)
-        elif isAnonRecdTy g typ then 
+                Some (g.system_Value_ty)
+        elif isAnonRecdTy g ty then 
             Some g.obj_ty
-        elif isRecdTy g typ || isUnionTy g typ then
-=======
-                Some (g.system_Value_ty)
         elif isRecdTy g ty || isUnionTy g ty then
->>>>>>> 4529c8fd
             Some g.obj_ty
         else 
             None
