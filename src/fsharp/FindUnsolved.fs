// Copyright (c) Microsoft Corporation.  All Rights Reserved.  See License.txt in the project root for license information.


/// Find unsolved, uninstantiated type variables
module internal FSharp.Compiler.FindUnsolved

open FSharp.Compiler
open FSharp.Compiler.AbstractIL.Internal
open FSharp.Compiler.AbstractIL.Internal.Library
open FSharp.Compiler.Tast
open FSharp.Compiler.Tastops
open FSharp.Compiler.TcGlobals
open FSharp.Compiler.TypeRelations

type env = Nix

/// The environment and collector
type cenv = 
    { g: TcGlobals 
      amap: Import.ImportMap 
      denv: DisplayEnv 
      mutable unsolved: Typars }

/// Walk types, collecting type variables
let accTy cenv _env ty =
    let normalizedTy = tryNormalizeMeasureInType cenv.g ty
    (freeInType CollectTyparsNoCaching normalizedTy).FreeTypars |> Zset.iter (fun tp -> 
        if (tp.Rigidity <> TyparRigidity.Rigid) then 
            cenv.unsolved <- tp :: cenv.unsolved) 

let accTypeInst cenv env tyargs =
    tyargs |> List.iter (accTy cenv env)

/// Walk expressions, collecting type variables
let rec accExpr   (cenv:cenv) (env:env) expr =     
    let expr = stripExpr expr 
    match expr with
    | Expr.Sequential (e1, e2, _, _, _) -> 
        accExpr cenv env e1 
        accExpr cenv env e2

<<<<<<< HEAD
    | Expr.Let (bind,body,_,_) ->  
        accBind cenv env bind  
        accExpr cenv env body

    | Expr.Const (_,_,ty) -> 
        accTy cenv env ty 
    
    | Expr.Val (_v,_vFlags,_m) -> ()

    | Expr.Quote(ast,_,_,_m,ty) -> 
        accExpr cenv env ast
        accTy cenv env ty

    | Expr.Obj (_,ty,basev,basecall,overrides,iimpls,_m) -> 
=======
    | Expr.Let (bind, body, _, _) ->  
        accBind cenv env bind  
        accExpr cenv env body

    | Expr.Const (_, _, ty) -> 
        accTy cenv env ty 
    
    | Expr.Val (_v, _vFlags, _m) -> ()

    | Expr.Quote(ast, _, _, _m, ty) -> 
        accExpr cenv env ast
        accTy cenv env ty

    | Expr.Obj (_, ty, basev, basecall, overrides, iimpls, _m) -> 
>>>>>>> 88d18d99
        accTy cenv env ty
        accExpr cenv env basecall
        accMethods cenv env basev overrides 
        accIntfImpls cenv env basev iimpls

    | LinearOpExpr (_op, tyargs, argsHead, argLast, _m) ->
        // Note, LinearOpExpr doesn't include any of the "special" cases for accOp
        accTypeInst cenv env tyargs
        accExprs cenv env argsHead
        // tailcall
        accExpr cenv env argLast

<<<<<<< HEAD
    | Expr.Op (c,tyargs,args,m) ->
        accOp cenv env (c,tyargs,args,m) 

    | Expr.App(f,fty,tyargs,argsl,_m) ->
=======
    | Expr.Op (c, tyargs, args, m) ->
        accOp cenv env (c, tyargs, args, m) 

    | Expr.App(f, fty, tyargs, argsl, _m) ->
>>>>>>> 88d18d99
        accTy cenv env fty
        accTypeInst cenv env tyargs
        accExpr cenv env f
        accExprs cenv env argsl

<<<<<<< HEAD
    | Expr.Lambda(_,_ctorThisValOpt,_baseValOpt,argvs,_body,m,rty) -> 
        let topValInfo = ValReprInfo ([],[argvs |> List.map (fun _ -> ValReprInfo.unnamedTopArg1)],ValReprInfo.unnamedRetVal) 
        let ty = mkMultiLambdaTy m argvs rty 
        accLambdas cenv env topValInfo expr ty

    | Expr.TyLambda(_,tps,_body,_m,rty)  -> 
        let topValInfo = ValReprInfo (ValReprInfo.InferTyparInfo tps,[],ValReprInfo.unnamedRetVal) 
=======
    | Expr.Lambda(_, _ctorThisValOpt, _baseValOpt, argvs, _body, m, rty) -> 
        let topValInfo = ValReprInfo ([], [argvs |> List.map (fun _ -> ValReprInfo.unnamedTopArg1)], ValReprInfo.unnamedRetVal) 
        let ty = mkMultiLambdaTy m argvs rty 
        accLambdas cenv env topValInfo expr ty

    | Expr.TyLambda(_, tps, _body, _m, rty)  -> 
        let topValInfo = ValReprInfo (ValReprInfo.InferTyparInfo tps, [], ValReprInfo.unnamedRetVal) 
>>>>>>> 88d18d99
        accTy cenv env rty
        let ty = mkForallTyIfNeeded tps rty 
        accLambdas cenv env topValInfo expr ty

<<<<<<< HEAD
    | Expr.TyChoose(_tps,e1,_m)  -> 
        accExpr cenv env e1 

    | Expr.Match(_,_exprm,dtree,targets,m,ty) -> 
=======
    | Expr.TyChoose(_tps, e1, _m)  -> 
        accExpr cenv env e1 

    | Expr.Match(_, _exprm, dtree, targets, m, ty) -> 
>>>>>>> 88d18d99
        accTy cenv env ty
        accDTree cenv env dtree
        accTargets cenv env m ty targets

<<<<<<< HEAD
    | Expr.LetRec (binds,e,_m,_) ->  
        accBinds cenv env binds
        accExpr cenv env e

    | Expr.StaticOptimization (constraints,e2,e3,_m) -> 
=======
    | Expr.LetRec (binds, e, _m, _) ->  
        accBinds cenv env binds
        accExpr cenv env e

    | Expr.StaticOptimization (constraints, e2, e3, _m) -> 
>>>>>>> 88d18d99
        accExpr cenv env e2
        accExpr cenv env e3
        constraints |> List.iter (function 
            | TTyconEqualsTycon(ty1, ty2) -> 
                accTy cenv env ty1
                accTy cenv env ty2
            | TTyconIsStruct(ty1) -> 
                accTy cenv env ty1)

    | Expr.Link _eref -> failwith "Unexpected reclink"

and accMethods cenv env baseValOpt l = 
    List.iter (accMethod cenv env baseValOpt) l

<<<<<<< HEAD
and accMethod cenv env _baseValOpt (TObjExprMethod(_slotsig,_attribs,_tps,vs,e,_m)) = 
=======
and accMethod cenv env _baseValOpt (TObjExprMethod(_slotsig, _attribs, _tps, vs, e, _m)) = 
>>>>>>> 88d18d99
    vs |> List.iterSquared (accVal cenv env)
    accExpr cenv env e

and accIntfImpls cenv env baseValOpt l = 
    List.iter (accIntfImpl cenv env baseValOpt) l

<<<<<<< HEAD
and accIntfImpl cenv env baseValOpt (ty,overrides) = 
=======
and accIntfImpl cenv env baseValOpt (ty, overrides) = 
>>>>>>> 88d18d99
    accTy cenv env ty
    accMethods cenv env baseValOpt overrides 

and accOp cenv env (op, tyargs, args, _m) =
    // Special cases 
    accTypeInst cenv env tyargs
    accExprs cenv env args
    match op with 
    // Handle these as special cases since mutables are allowed inside their bodies 
    | TOp.ILCall (_, _, _, _, _, _, _, _, enclTypeArgs, methTypeArgs, tys) ->
        accTypeInst cenv env enclTypeArgs
        accTypeInst cenv env methTypeArgs
        accTypeInst cenv env tys
    | TOp.TraitCall(TTrait(tys, _nm, _, argtys, rty, _sln)) -> 
        argtys |> accTypeInst cenv env 
        rty |> Option.iter (accTy cenv env)
        tys |> List.iter (accTy cenv env)
        
    | TOp.ILAsm (_, tys) ->
        accTypeInst cenv env tys
    | _ ->    ()

and accLambdas cenv env topValInfo e ety =
    match e with
    | Expr.TyChoose(_tps, e1, _m)  -> accLambdas cenv env topValInfo e1 ety      
    | Expr.Lambda _
    | Expr.TyLambda _ ->
        let _tps, ctorThisValOpt, baseValOpt, vsl, body, bodyty = destTopLambda cenv.g cenv.amap topValInfo (e, ety) 
        accTy cenv env bodyty
        vsl |> List.iterSquared (accVal cenv env)
        baseValOpt |> Option.iter (accVal cenv env)
        ctorThisValOpt |> Option.iter (accVal cenv env)
        accExpr cenv env body
    | _ -> 
        accExpr cenv env e

and accExprs cenv env exprs = 
    exprs |> List.iter (accExpr cenv env) 

and accTargets cenv env m ty targets = 
    Array.iter (accTarget cenv env m ty) targets

<<<<<<< HEAD
and accTarget cenv env _m _ty (TTarget(_vs,e,_)) = 
=======
and accTarget cenv env _m _ty (TTarget(_vs, e, _)) = 
>>>>>>> 88d18d99
    accExpr cenv env e

and accDTree cenv env x =
    match x with 
    | TDSuccess (es, _n) -> accExprs cenv env es
    | TDBind(bind, rest) -> accBind cenv env bind; accDTree cenv env rest 
    | TDSwitch (e, cases, dflt, m) -> accSwitch cenv env (e, cases, dflt, m)

and accSwitch cenv env (e, cases, dflt, _m) =
    accExpr cenv env e
    cases |> List.iter (fun (TCase(discrim, e)) -> accDiscrim cenv env discrim; accDTree cenv env e) 
    dflt |> Option.iter (accDTree cenv env) 

and accDiscrim cenv env d =
    match d with 
    | DecisionTreeTest.UnionCase(_ucref, tinst) -> accTypeInst cenv env tinst 
    | DecisionTreeTest.ArrayLength(_, ty) -> accTy cenv env ty
    | DecisionTreeTest.Const _
    | DecisionTreeTest.IsNull -> ()
    | DecisionTreeTest.IsInst (srcty, tgty) -> accTy cenv env srcty; accTy cenv env tgty
    | DecisionTreeTest.ActivePatternCase (exp, tys, _, _, _) -> 
        accExpr cenv env exp
        accTypeInst cenv env tys

and accAttrib cenv env (Attrib(_, _k, args, props, _, _, _m)) = 
    args |> List.iter (fun (AttribExpr(expr1, expr2)) -> 
        accExpr cenv env expr1
        accExpr cenv env expr2)
    props |> List.iter (fun (AttribNamedArg(_nm, ty, _flg, AttribExpr(expr, expr2))) -> 
        accExpr cenv env expr
        accExpr cenv env expr2
        accTy cenv env ty)
  
and accAttribs cenv env attribs = 
    List.iter (accAttrib cenv env) attribs

and accValReprInfo cenv env (ValReprInfo(_, args, ret)) =
    args |> List.iterSquared (accArgReprInfo cenv env)
    ret |> accArgReprInfo cenv env

and accArgReprInfo cenv env (argInfo: ArgReprInfo) = 
    accAttribs cenv env argInfo.Attribs

and accVal cenv env v =
    v.Attribs |> accAttribs cenv env
    v.ValReprInfo |> Option.iter (accValReprInfo cenv env)
    v.Type |> accTy cenv env 

and accBind cenv env (bind:Binding) =
    accVal cenv env bind.Var    
    let topValInfo  = match bind.Var.ValReprInfo with Some info -> info | _ -> ValReprInfo.emptyValData
    accLambdas cenv env topValInfo bind.Expr bind.Var.Type

and accBinds cenv env xs = 
    xs |> List.iter (accBind cenv env) 

let accTyconRecdField cenv env _tycon (rfield:RecdField) = 
    accAttribs cenv env rfield.PropertyAttribs
    accAttribs cenv env rfield.FieldAttribs

let accTycon cenv env (tycon:Tycon) =
    accAttribs cenv env tycon.Attribs
    abstractSlotValsOfTycons [tycon] |> List.iter (accVal cenv env) 
    tycon.AllFieldsArray |> Array.iter (accTyconRecdField cenv env tycon)
    if tycon.IsUnionTycon then                             (* This covers finite unions. *)
      tycon.UnionCasesArray |> Array.iter (fun uc ->
          accAttribs cenv env uc.Attribs
          uc.RecdFieldsArray |> Array.iter (accTyconRecdField cenv env tycon))

let accTycons cenv env tycons = 
    List.iter (accTycon cenv env) tycons

let rec accModuleOrNamespaceExpr cenv env x = 
    match x with  
    | ModuleOrNamespaceExprWithSig(_mty, def, _m) -> accModuleOrNamespaceDef cenv env def
    
and accModuleOrNamespaceDefs cenv env x = 
    List.iter (accModuleOrNamespaceDef cenv env) x

and accModuleOrNamespaceDef cenv env x = 
    match x with 
    | TMDefRec(_, tycons, mbinds, _m) -> 
        accTycons cenv env tycons
        accModuleOrNamespaceBinds cenv env mbinds 
    | TMDefLet(bind, _m)  -> accBind cenv env bind 
    | TMDefDo(e, _m)  -> accExpr cenv env e
    | TMAbstract(def)  -> accModuleOrNamespaceExpr cenv env def
    | TMDefs(defs) -> accModuleOrNamespaceDefs cenv env defs 

and accModuleOrNamespaceBinds cenv env xs = 
    List.iter (accModuleOrNamespaceBind cenv env) xs

and accModuleOrNamespaceBind cenv env x = 
    match x with 
    | ModuleOrNamespaceBinding.Binding bind -> 
        accBind cenv env bind
    | ModuleOrNamespaceBinding.Module(mspec, rhs) -> 
        accTycon cenv env mspec
        accModuleOrNamespaceDef cenv env rhs 

let UnsolvedTyparsOfModuleDef g amap denv (mdef, extraAttribs) =
   let cenv = 
      { g =g  
        amap=amap 
        denv=denv 
        unsolved = [] }
   accModuleOrNamespaceDef cenv Nix mdef
   accAttribs cenv Nix extraAttribs
   List.rev cenv.unsolved

<|MERGE_RESOLUTION|>--- conflicted
+++ resolved
@@ -39,22 +39,6 @@
         accExpr cenv env e1 
         accExpr cenv env e2
 
-<<<<<<< HEAD
-    | Expr.Let (bind,body,_,_) ->  
-        accBind cenv env bind  
-        accExpr cenv env body
-
-    | Expr.Const (_,_,ty) -> 
-        accTy cenv env ty 
-    
-    | Expr.Val (_v,_vFlags,_m) -> ()
-
-    | Expr.Quote(ast,_,_,_m,ty) -> 
-        accExpr cenv env ast
-        accTy cenv env ty
-
-    | Expr.Obj (_,ty,basev,basecall,overrides,iimpls,_m) -> 
-=======
     | Expr.Let (bind, body, _, _) ->  
         accBind cenv env bind  
         accExpr cenv env body
@@ -69,7 +53,6 @@
         accTy cenv env ty
 
     | Expr.Obj (_, ty, basev, basecall, overrides, iimpls, _m) -> 
->>>>>>> 88d18d99
         accTy cenv env ty
         accExpr cenv env basecall
         accMethods cenv env basev overrides 
@@ -82,31 +65,15 @@
         // tailcall
         accExpr cenv env argLast
 
-<<<<<<< HEAD
-    | Expr.Op (c,tyargs,args,m) ->
-        accOp cenv env (c,tyargs,args,m) 
-
-    | Expr.App(f,fty,tyargs,argsl,_m) ->
-=======
     | Expr.Op (c, tyargs, args, m) ->
         accOp cenv env (c, tyargs, args, m) 
 
     | Expr.App(f, fty, tyargs, argsl, _m) ->
->>>>>>> 88d18d99
         accTy cenv env fty
         accTypeInst cenv env tyargs
         accExpr cenv env f
         accExprs cenv env argsl
 
-<<<<<<< HEAD
-    | Expr.Lambda(_,_ctorThisValOpt,_baseValOpt,argvs,_body,m,rty) -> 
-        let topValInfo = ValReprInfo ([],[argvs |> List.map (fun _ -> ValReprInfo.unnamedTopArg1)],ValReprInfo.unnamedRetVal) 
-        let ty = mkMultiLambdaTy m argvs rty 
-        accLambdas cenv env topValInfo expr ty
-
-    | Expr.TyLambda(_,tps,_body,_m,rty)  -> 
-        let topValInfo = ValReprInfo (ValReprInfo.InferTyparInfo tps,[],ValReprInfo.unnamedRetVal) 
-=======
     | Expr.Lambda(_, _ctorThisValOpt, _baseValOpt, argvs, _body, m, rty) -> 
         let topValInfo = ValReprInfo ([], [argvs |> List.map (fun _ -> ValReprInfo.unnamedTopArg1)], ValReprInfo.unnamedRetVal) 
         let ty = mkMultiLambdaTy m argvs rty 
@@ -114,39 +81,23 @@
 
     | Expr.TyLambda(_, tps, _body, _m, rty)  -> 
         let topValInfo = ValReprInfo (ValReprInfo.InferTyparInfo tps, [], ValReprInfo.unnamedRetVal) 
->>>>>>> 88d18d99
         accTy cenv env rty
         let ty = mkForallTyIfNeeded tps rty 
         accLambdas cenv env topValInfo expr ty
 
-<<<<<<< HEAD
-    | Expr.TyChoose(_tps,e1,_m)  -> 
-        accExpr cenv env e1 
-
-    | Expr.Match(_,_exprm,dtree,targets,m,ty) -> 
-=======
     | Expr.TyChoose(_tps, e1, _m)  -> 
         accExpr cenv env e1 
 
     | Expr.Match(_, _exprm, dtree, targets, m, ty) -> 
->>>>>>> 88d18d99
         accTy cenv env ty
         accDTree cenv env dtree
         accTargets cenv env m ty targets
 
-<<<<<<< HEAD
-    | Expr.LetRec (binds,e,_m,_) ->  
-        accBinds cenv env binds
-        accExpr cenv env e
-
-    | Expr.StaticOptimization (constraints,e2,e3,_m) -> 
-=======
     | Expr.LetRec (binds, e, _m, _) ->  
         accBinds cenv env binds
         accExpr cenv env e
 
     | Expr.StaticOptimization (constraints, e2, e3, _m) -> 
->>>>>>> 88d18d99
         accExpr cenv env e2
         accExpr cenv env e3
         constraints |> List.iter (function 
@@ -161,22 +112,14 @@
 and accMethods cenv env baseValOpt l = 
     List.iter (accMethod cenv env baseValOpt) l
 
-<<<<<<< HEAD
-and accMethod cenv env _baseValOpt (TObjExprMethod(_slotsig,_attribs,_tps,vs,e,_m)) = 
-=======
 and accMethod cenv env _baseValOpt (TObjExprMethod(_slotsig, _attribs, _tps, vs, e, _m)) = 
->>>>>>> 88d18d99
     vs |> List.iterSquared (accVal cenv env)
     accExpr cenv env e
 
 and accIntfImpls cenv env baseValOpt l = 
     List.iter (accIntfImpl cenv env baseValOpt) l
 
-<<<<<<< HEAD
-and accIntfImpl cenv env baseValOpt (ty,overrides) = 
-=======
 and accIntfImpl cenv env baseValOpt (ty, overrides) = 
->>>>>>> 88d18d99
     accTy cenv env ty
     accMethods cenv env baseValOpt overrides 
 
@@ -219,11 +162,7 @@
 and accTargets cenv env m ty targets = 
     Array.iter (accTarget cenv env m ty) targets
 
-<<<<<<< HEAD
-and accTarget cenv env _m _ty (TTarget(_vs,e,_)) = 
-=======
 and accTarget cenv env _m _ty (TTarget(_vs, e, _)) = 
->>>>>>> 88d18d99
     accExpr cenv env e
 
 and accDTree cenv env x =
