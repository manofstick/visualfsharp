--- conflicted
+++ resolved
@@ -78,7 +78,7 @@
     | DefaultErrors 
     | EmacsErrors 
     | TestErrors 
-    | VSErrors
+    | VSErrors    
     | GccErrors
 
 /// Get the location associated with an error
@@ -284,7 +284,7 @@
       mutable maxErrors : int
       mutable abortOnError : bool
       mutable baseAddress : int32 option
-#if DEBUG
+ #if DEBUG
       mutable writeGeneratedILFiles : bool (* write il files? *)  
       mutable showOptimizationData : bool
 #endif
@@ -321,16 +321,11 @@
       mutable sqmNumOfSourceFiles : int
       sqmSessionStartedTime : int64
       mutable emitDebugInfoInQuotations : bool
-<<<<<<< HEAD
+      mutable exename : string option 
 #if SHADOW_COPY_REFERENCES
       mutable shadowCopyReferences : bool
 #endif
     }
-=======
-      mutable exename : string option 
-      mutable shadowCopyReferences : bool }
-
->>>>>>> 89b182e7
 
     static member CreateNew : 
         defaultFSharpBinariesDir: string * 
