// Copyright (c) Microsoft Corporation.  All Rights Reserved.  See License.txt in the project root for license information.

namespace Microsoft.FSharp.Collections
    #nowarn "52" // The value has been copied to ensure the original is not mutated by this operation

    open System
    open System.Diagnostics
    open System.Collections
    open System.Collections.Generic
    open Microsoft.FSharp.Core
    open Microsoft.FSharp.Core.LanguagePrimitives.IntrinsicOperators
    open Microsoft.FSharp.Core.Operators
    open Microsoft.FSharp.Control
    open Microsoft.FSharp.Collections

    module Internal =
     module IEnumerator =
      open Microsoft.FSharp.Collections.IEnumerator

      let rec nth index (e : IEnumerator<'T>) =
          if not (e.MoveNext()) then
            let shortBy = index + 1
            invalidArgFmt "index"
                "{0}\nseq was short by {1} {2}"
                [|SR.GetString SR.notEnoughElements; shortBy; (if shortBy = 1 then "element" else "elements")|]
          if index = 0 then e.Current
          else nth (index-1) e

namespace Microsoft.FSharp.Collections
    open System
    open System.Diagnostics
    open System.Collections
    open System.Collections.Generic
    open System.Reflection
    open Microsoft.FSharp.Core
    open Microsoft.FSharp.Core.LanguagePrimitives.IntrinsicOperators
    open Microsoft.FSharp.Core.Operators
    open Microsoft.FSharp.Core.CompilerServices
    open Microsoft.FSharp.Control
    open Microsoft.FSharp.Collections
    open Microsoft.FSharp.Collections.SeqComposition

    [<RequireQualifiedAccess>]
    [<CompilationRepresentation(CompilationRepresentationFlags.ModuleSuffix)>]
    module Seq =
        open Microsoft.FSharp.Collections.Internal
        open Microsoft.FSharp.Collections.IEnumerator

        // these helpers are just to consolidate the null checking
        let inline toISeq  (source:seq<'T>)  : ISeq<'T> = checkNonNull "source" source;   ISeq.ofSeq source
        let inline toISeq1 (source1:seq<'T>) : ISeq<'T> = checkNonNull "source1" source1; ISeq.ofSeq source1
        let inline toISeq2 (source2:seq<'T>) : ISeq<'T> = checkNonNull "source2" source2; ISeq.ofSeq source2
        let inline toISeq3 (source3:seq<'T>) : ISeq<'T> = checkNonNull "source3" source3; ISeq.ofSeq source3
        let inline toISeqs (sources:seq<'T>) : ISeq<'T> = checkNonNull "sources" sources; ISeq.ofSeq sources

        let getRaw (source:ISeq<_>) =
            match source with
            | :? Core.EnumerableBase<'T> as s -> s.GetRaw ()
            | _ -> upcast source

        let rawOrOriginal (raw:seq<_>) (original:ISeq<_>) =
            if obj.ReferenceEquals (raw, original) then original else toISeq raw

        let mkDelayedSeq (f: unit -> IEnumerable<'T>) = mkSeq (fun () -> f().GetEnumerator())

        [<CompiledName("Delay")>]
        let delay generator = mkDelayedSeq generator

        [<CompiledName("Unfold")>]
        let unfold generator state =
            ISeq.unfold generator state :> seq<_>

        [<CompiledName("Empty")>]
        let empty<'T> = (EmptyEnumerable :> seq<'T>)

        [<CompiledName("InitializeInfinite")>]
        let initInfinite initializer =
            ISeq.initInfinite initializer :> seq<_>

        [<CompiledName("Initialize")>]
        let init count initializer =
            ISeq.init count initializer :> seq<_>

        [<CompiledName("Iterate")>]
        let iter action (source:seq<'T>) =
            let original = toISeq source
            match getRaw original with
            | :? array<'T> as arr -> Array.iter action arr
            | :? list<'T> as lst -> List.iter action lst
            | raw -> ISeq.iter action (rawOrOriginal raw original)

        [<CompiledName("Item")>]
        let item index (source : seq<'T>) =
            checkNonNull "source" source
            if index < 0 then invalidArgInputMustBeNonNegative "index" index
            use e = source.GetEnumerator()
            IEnumerator.nth index e

        [<CompiledName("TryItem")>]
        let tryItem index (source : seq<'T>) =
            let original = toISeq source
            match getRaw original with
            | :? array<'T> as arr -> Array.tryItem index arr
            | :? list<'T> as lst -> List.tryItem index lst
            | raw -> ISeq.tryItem index (rawOrOriginal raw original)

        [<CompiledName("Get")>]
        let nth index (source : seq<'T>) = item index source

        [<CompiledName("IterateIndexed")>]
        let iteri action (source:seq<'T>) =
            let original = toISeq source
            match getRaw original with
            | :? array<'T> as arr -> Array.iteri action arr
            | :? list<'T> as lst -> List.iteri action lst
            | raw -> 
                let f = OptimizedClosures.FSharpFunc<_,_,_>.Adapt action
                ISeq.iteri (fun idx a -> f.Invoke (idx,a)) (rawOrOriginal raw original)

        [<CompiledName("Exists")>]
        let exists predicate (source:seq<'T>) =
            let original = toISeq source
            match getRaw original with
            | :? array<'T> as arr -> Array.exists predicate arr
            | :? list<'T> as lst -> List.exists predicate lst
            | raw -> ISeq.exists predicate (rawOrOriginal raw original)

        [<CompiledName("Contains")>]
        let inline contains value (source:seq<'T>) =
            ISeq.contains value (toISeq source)

        [<CompiledName("ForAll")>]
        let forall predicate (source:seq<'T>) =
            let original = toISeq source
            match getRaw original with
            | :? array<'T> as arr -> Array.forall predicate arr
            | :? list<'T> as lst -> List.forall predicate lst
            | raw -> ISeq.forall predicate (rawOrOriginal raw original)

        [<CompiledName("Iterate2")>]
        let iter2 action (source1:seq<_>) (source2:seq<_>)    =
            let f = OptimizedClosures.FSharpFunc<_,_,_>.Adapt action
            ISeq.iter2 (fun a b -> f.Invoke(a,b)) (source1 |> toISeq1) (source2 |> toISeq2)

        [<CompiledName("IterateIndexed2")>]
        let iteri2 action (source1 : seq<_>) (source2 : seq<_>) =
            let f = OptimizedClosures.FSharpFunc<_,_,_,_>.Adapt action
            ISeq.iteri2 (fun idx a b -> f.Invoke(idx,a,b)) (source1 |> toISeq1) (source2 |> toISeq2)

        [<CompiledName("Filter")>]
        let filter predicate source =
            ISeq.filter predicate (toISeq source) :> seq<_>

        [<CompiledName("Where")>]
        let where predicate source = filter predicate source

        [<CompiledName("Map")>]
        let map mapping source =
            ISeq.map mapping (toISeq source) :> seq<_>

        [<CompiledName("MapIndexed")>]
        let mapi mapping source =
            let f = OptimizedClosures.FSharpFunc<_,_,_>.Adapt mapping
            ISeq.mapi (fun idx a ->f.Invoke(idx,a)) (toISeq source) :> seq<_>

        [<CompiledName("MapIndexed2")>]
        let mapi2 mapping source1 source2 =
            let f = OptimizedClosures.FSharpFunc<int,'T,'U,'V>.Adapt mapping
            ISeq.mapi2 (fun idx a b -> f.Invoke (idx,a,b)) (source1 |> toISeq1) (source2 |> toISeq2) :> seq<_>

        [<CompiledName("Map2")>]
        let map2 mapping source1 source2 =
            ISeq.map2 mapping (source1 |> toISeq1) (source2 |> toISeq2) :> seq<_>

        [<CompiledName("Map3")>]
        let map3 mapping source1 source2 source3 =
            ISeq.map3 mapping (source1 |> toISeq1) (source2 |> toISeq2) (source3 |> toISeq3) :> seq<_>

        [<CompiledName("Choose")>]
        let choose chooser source =
            ISeq.choose chooser (toISeq source) :> seq<_>

        [<CompiledName("Indexed")>]
        let indexed source =
            ISeq.indexed (toISeq source) :> seq<_>

        [<CompiledName("Zip")>]
        let zip source1 source2  =
            ISeq.zip (source1 |> toISeq1) (source2 |> toISeq2) :> seq<_>

        [<CompiledName("Zip3")>]
        let zip3 source1 source2  source3 =
            ISeq.zip3 (source1 |> toISeq1) (source2 |> toISeq2) (source3 |> toISeq3) :> seq<_>

        [<CompiledName("Cast")>]
        let cast (source: IEnumerable) =
            source |> ISeq.cast :> seq<_>

        [<CompiledName("TryPick")>]
        let tryPick chooser (source : seq<'T>)  =
            let original = toISeq source
            match getRaw original with
            | :? array<'T> as arr -> Array.tryPick chooser arr
            | :? list<'T> as lst -> List.tryPick chooser lst
            | raw -> ISeq.tryPick chooser (rawOrOriginal raw original)

        [<CompiledName("Pick")>]
        let pick chooser source  =
            let original = toISeq source
            match getRaw original with
            | :? array<'T> as arr -> Array.pick chooser arr
            | :? list<'T> as lst -> List.pick chooser lst
            | raw -> ISeq.pick chooser (rawOrOriginal raw original)

        [<CompiledName("TryFind")>]
        let tryFind predicate (source : seq<'T>)  =
            let original = toISeq source
            match getRaw original with
            | :? array<'T> as arr -> Array.tryFind predicate arr
            | :? list<'T> as lst -> List.tryFind predicate lst
            | raw -> ISeq.tryFind predicate (rawOrOriginal raw original)

        [<CompiledName("Find")>]
        let find predicate source =
            let original = toISeq source
            match getRaw original with
            | :? array<'T> as arr -> Array.find predicate arr
            | :? list<'T> as lst -> List.find predicate lst
            | raw -> ISeq.find predicate (rawOrOriginal raw original)

        [<CompiledName("Take")>]
        let take count (source : seq<'T>)    =
            ISeq.take count (toISeq source) :> seq<_>

        [<CompiledName("IsEmpty")>]
        let isEmpty (source : seq<'T>)  =
            checkNonNull "source" source
            match source with
            | :? ('T[]) as a -> a.Length = 0
            | :? list<'T> as a -> a.IsEmpty
            | :? ICollection<'T> as a -> a.Count = 0
            | _ ->
                use ie = source.GetEnumerator()
                not (ie.MoveNext())

        [<CompiledName("Concat")>]
        let concat sources =
            sources |> toISeqs |> ISeq.map toISeq |> ISeq.concat :> seq<_>

        [<CompiledName("Length")>]
        let length (source : seq<'T>)    =
            ISeq.length (toISeq source)

        [<CompiledName("Fold")>]
        let fold<'T,'State> folder (state:'State) (source:seq<'T>)  =
            let original = toISeq source
            match getRaw original with
            | :? array<'T> as arr -> Array.fold folder state arr
            | :? list<'T> as lst -> List.fold folder state lst
            | raw ->
                let f = OptimizedClosures.FSharpFunc<_,_,_>.Adapt folder
                ISeq.fold (fun acc item -> f.Invoke (acc, item)) state (rawOrOriginal raw original)

        [<CompiledName("Fold2")>]
        let fold2<'T1,'T2,'State> folder (state:'State) (source1:seq<'T1>) (source2:seq<'T2>) =
            let f = OptimizedClosures.FSharpFunc<_,_,_,_>.Adapt folder
            ISeq.fold2 (fun acc item1 item2 -> f.Invoke (acc, item1, item2)) state (source1 |> toISeq1) (source2 |> toISeq2)

        [<CompiledName("Reduce")>]
        let reduce reduction (source : seq<'T>)  =
            let original = toISeq source
            match getRaw original with
            | :? array<'T> as arr -> Array.reduce reduction arr
            | :? list<'T> as lst -> List.reduce reduction lst
            | raw ->
                let f = OptimizedClosures.FSharpFunc<_,_,_>.Adapt reduction
                ISeq.reduce (fun acc item -> f.Invoke (acc, item)) (rawOrOriginal raw original)

        [<CompiledName("Replicate")>]
        let replicate count initial =
            ISeq.replicate count initial :> seq<_>

        [<CompiledName("Append")>]
        let append (source1: seq<'T>) (source2: seq<'T>) =
            ISeq.append (source1 |> toISeq1) (source2 |> toISeq2) :> seq<_>

        [<CompiledName("Collect")>]
        let collect mapping source =
            map mapping source |> concat

        [<CompiledName("CompareWith")>]
        let compareWith (comparer:'T->'T->int) (source1:seq<'T>) (source2:seq<'T>) =
            let f = OptimizedClosures.FSharpFunc<_,_,_>.Adapt comparer
            ISeq.compareWith (fun a b -> f.Invoke(a,b)) (source1 |> toISeq1) (source2 |> toISeq2)

        [<CompiledName("OfList")>]
        let ofList (source : 'T list) =
            ISeq.ofList source :> seq<_>

        [<CompiledName("ToList")>]
        let toList (source : seq<'T>) =
            let original = toISeq source
            match getRaw original with
            | :? array<'T> as arr -> Array.toList arr
            | :? list<'T> as lst -> lst
            | raw -> ISeq.toList (rawOrOriginal raw original)

        [<CompiledName("OfArray")>]
        let ofArray (source : 'T array) =
            ISeq.ofArray source :> seq<_>

        [<CompiledName("ToArray")>]
        let toArray (source : seq<'T>)  =
            let original = toISeq source
            match getRaw original with
            | :? array<'T> as arr -> Array.copy arr
            | :? list<'T> as lst -> List.toArray lst
            | :? ICollection<'T> as res ->
                // Directly create an array and copy ourselves.
                // This avoids an extra copy if using ResizeArray in fallback below.
                let arr = Microsoft.FSharp.Primitives.Basics.Array.zeroCreateUnchecked res.Count
                res.CopyTo(arr, 0)
                arr
            | raw -> ISeq.toArray (rawOrOriginal raw original)

        [<CompiledName("FoldBack")>]
        let foldBack<'T,'State> folder (source:seq<'T>) (state:'State) =
            ISeq.foldBack folder (toISeq source) state

        [<CompiledName("FoldBack2")>]
        let foldBack2<'T1,'T2,'State> folder (source1:seq<'T1>) (source2:seq<'T2>) (state:'State) =
            ISeq.foldBack2 folder (toISeq1 source1) (toISeq2 source2) state

        [<CompiledName("ReduceBack")>]
        let reduceBack reduction (source:seq<'T>) =
            ISeq.reduceBack reduction (toISeq source)

        [<CompiledName("Singleton")>]
<<<<<<< HEAD
        let singleton value = mkSeq (fun () -> IEnumerator.Singleton value)
=======
        let singleton value =
            ISeq.singleton value :> seq<_>
>>>>>>> 574aabc0

        [<CompiledName("Truncate")>]
        let truncate count (source: seq<'T>) =
            ISeq.truncate count (toISeq source) :> seq<_>

        [<CompiledName("Pairwise")>]
        let pairwise (source: seq<'T>) =
            ISeq.pairwise (toISeq source) :> seq<_>

        [<CompiledName("Scan")>]
        let scan<'T,'State> folder (state:'State) (source : seq<'T>) =
            ISeq.scan folder state (toISeq source) :> seq<_>

        [<CompiledName("TryFindBack")>]
        let tryFindBack predicate (source : seq<'T>) =
            ISeq.tryFindBack predicate (toISeq source)

        [<CompiledName("FindBack")>]
        let findBack predicate source =
            ISeq.findBack predicate (toISeq source)

        [<CompiledName("ScanBack")>]
        let scanBack<'T,'State> folder (source:seq<'T>) (state:'State) =
            ISeq.scanBack folder (toISeq source) state :> seq<_>

        [<CompiledName("FindIndex")>]
        let findIndex predicate (source:seq<_>) =
            ISeq.findIndex predicate (toISeq source)

        [<CompiledName("TryFindIndex")>]
        let tryFindIndex predicate (source:seq<_>) =
            ISeq.tryFindIndex predicate (toISeq source)

        [<CompiledName("TryFindIndexBack")>]
        let tryFindIndexBack predicate (source : seq<'T>) =
            ISeq.tryFindIndexBack predicate (toISeq source)

        [<CompiledName("FindIndexBack")>]
        let findIndexBack predicate source =
            ISeq.findIndexBack predicate (toISeq source)

        // windowed : int -> seq<'T> -> seq<'T[]>
        [<CompiledName("Windowed")>]
        let windowed windowSize (source: seq<_>) =
            ISeq.windowed windowSize (toISeq source) :> seq<_>

        [<CompiledName("Cache")>]
        let cache (source : seq<'T>) =
            ISeq.cache (toISeq source) :> seq<_>

        [<CompiledName("AllPairs")>]
        let allPairs source1 source2 =
            ISeq.allPairs (source1 |> toISeq1) (source2 |> toISeq2) :> seq<_>

        [<CodeAnalysis.SuppressMessage("Microsoft.Naming","CA1709:IdentifiersShouldBeCasedCorrectly"); CodeAnalysis.SuppressMessage("Microsoft.Naming","CA1707:IdentifiersShouldNotContainUnderscores"); CodeAnalysis.SuppressMessage("Microsoft.Naming","CA1704:IdentifiersShouldBeSpelledCorrectly")>]
        [<CompiledName("ReadOnly")>]
        let readonly (source:seq<_>) =
            checkNonNull "source" source
            mkSeq (fun () -> source.GetEnumerator())

        [<CompiledName("GroupBy")>]
        let groupBy (projection:'T->'Key) (source:seq<'T>) =
            delay (fun () ->
                let grouped = 
#if FX_RESHAPED_REFLECTION
                    if (typeof<'Key>).GetTypeInfo().IsValueType
#else
                    if typeof<'Key>.IsValueType
#endif
                        then source |> toISeq |> ISeq.GroupBy.byVal projection
                        else source |> toISeq |> ISeq.GroupBy.byRef projection

                grouped
                |> ISeq.map (fun (key,value) -> key, value :> seq<_>)
                :> seq<_>)

        [<CompiledName("Transpose")>]
        let transpose (source: seq<#seq<'T>>) =
            checkNonNull "source" source
            source
            |> collect indexed
            |> groupBy fst
            |> map (snd >> (map snd))

        [<CompiledName("Distinct")>]
        let distinct source =
            ISeq.distinct (toISeq source) :> seq<_>

        [<CompiledName("DistinctBy")>]
        let distinctBy projection source =
            ISeq.distinctBy projection (toISeq source) :> seq<_>

        [<CompiledName("SortBy")>]
        let sortBy projection source =
            ISeq.sortBy projection (toISeq source) :> seq<_>

        [<CompiledName("Sort")>]
        let sort source =
            ISeq.sort (toISeq source) :> seq<_>

        [<CompiledName("SortWith")>]
        let sortWith comparer source =
            ISeq.sortWith comparer (toISeq source) :> seq<_>

        [<CompiledName("SortByDescending")>]
        let inline sortByDescending projection source =
            ISeq.sortByDescending projection (toISeq source) :> seq<_>

        [<CompiledName("SortDescending")>]
        let inline sortDescending source =
            ISeq.sortDescending (toISeq source) :> seq<_>

        [<CompiledName("CountBy")>]
        let countBy (projection:'T->'Key) (source:seq<'T>) =
#if FX_RESHAPED_REFLECTION
            if (typeof<'Key>).GetTypeInfo().IsValueType
#else
            if typeof<'Key>.IsValueType
#endif
                then ISeq.CountBy.byVal projection (toISeq source) :> seq<_>
                else ISeq.CountBy.byRef projection (toISeq source) :> seq<_>

        [<CompiledName("Sum")>]
        let inline sum (source: seq< ^a>) : ^a =
            ISeq.sum (toISeq source)

        [<CompiledName("SumBy")>]
        let inline sumBy (projection:'T-> ^U) (source:seq<'T>) : ^U =
            ISeq.sumBy projection (toISeq source)

        [<CompiledName("Average")>]
        let inline average (source:seq< ^a>) : ^a =
            ISeq.average (toISeq source)

        [<CompiledName("AverageBy")>]
        let inline averageBy (projection:'T-> ^U) (source:seq<'T>) : ^U =
            ISeq.averageBy projection (toISeq source)

        [<CompiledName("Min")>]
        let inline min (source:seq<_>) =
            ISeq.min (toISeq source)

        [<CompiledName("MinBy")>]
        let inline minBy (projection:'T->'U) (source:seq<'T>) : 'T =
            ISeq.minBy projection (toISeq source)

        [<CompiledName("Max")>]
        let inline max (source: seq<_>) =
            ISeq.max (toISeq source)

        [<CompiledName("MaxBy")>]
        let inline maxBy (projection:'T->'U) (source:seq<'T>) : 'T =
            ISeq.maxBy projection (toISeq source)

        [<CompiledName("TakeWhile")>]
        let takeWhile predicate (source: seq<_>) =
            ISeq.takeWhile predicate (toISeq source) :> seq<_>

        [<CompiledName("Skip")>]
        let skip count (source: seq<_>) =
            ISeq.skip count (toISeq source) :> seq<_>

        [<CompiledName("SkipWhile")>]
        let skipWhile predicate (source: seq<_>) =
            ISeq.skipWhile predicate (toISeq source) :> seq<_>

        [<CompiledName("ForAll2")>]
        let forall2 predicate (source1:seq<_>) (source2:seq<_>) =
            let p = OptimizedClosures.FSharpFunc<_,_,_>.Adapt predicate
            ISeq.forall2 (fun a b -> p.Invoke(a,b)) (source1 |> toISeq1) (source2 |> toISeq2)

        [<CompiledName("Exists2")>]
        let exists2 predicate (source1:seq<_>) (source2:seq<_>) =
            let p = OptimizedClosures.FSharpFunc<_,_,_>.Adapt predicate
            ISeq.exists2 (fun a b -> p.Invoke(a,b)) (source1 |> toISeq1) (source2 |> toISeq2)

        [<CompiledName("Head")>]
        let head (source : seq<_>) =
            let original = toISeq source
            match getRaw original with
            | :? array<'T> as arr -> Array.head arr
            | :? list<'T> as lst -> List.head lst
            | raw -> ISeq.head (rawOrOriginal raw original)

        [<CompiledName("TryHead")>]
        let tryHead (source : seq<_>) =
            let original = toISeq source
            match getRaw original with
            | :? array<'T> as arr -> Array.tryHead arr
            | :? list<'T> as lst -> List.tryHead lst
            | raw -> ISeq.tryHead (rawOrOriginal raw original)

        [<CompiledName("Tail")>]
        let tail (source: seq<'T>) =
            ISeq.tail (toISeq source) :> seq<_>

        [<CompiledName("Last")>]
        let last (source : seq<_>) =
            let original = toISeq source
            match getRaw original with
            | :? array<'T> as arr -> Array.last arr
            | :? list<'T> as lst -> List.last lst
            | raw -> ISeq.last (rawOrOriginal raw original)

        [<CompiledName("TryLast")>]
        let tryLast (source : seq<_>) =
            let original = toISeq source
            match getRaw original with
            | :? array<'T> as arr -> Array.tryLast arr
            | :? list<'T> as lst -> List.tryLast lst
            | raw -> ISeq.tryLast (rawOrOriginal raw original)

        [<CompiledName("ExactlyOne")>]
        let exactlyOne (source : seq<_>) =
            let original = toISeq source
            match getRaw original with
            | :? array<'T> as arr -> Array.exactlyOne arr
            | :? list<'T> as lst -> List.exactlyOne lst
            | raw -> ISeq.exactlyOne (rawOrOriginal raw original)

        [<CompiledName("Reverse")>]
        let rev source =
            ISeq.delay (fun () ->
                let original = toISeq source
                match getRaw original with
                | :? array<'T> as arr -> Array.rev arr |> ISeq.ofArray
                | :? list<'T> as lst -> List.rev lst :> _
                | raw -> ISeq.rev (rawOrOriginal raw original)) :> seq<_>

        [<CompiledName("Permute")>]
        let permute indexMap (source : seq<_>) =
            ISeq.permute indexMap (toISeq source) :> seq<_>

        [<CompiledName("MapFold")>]
        let mapFold<'T,'State,'Result> (mapping:'State->'T->'Result*'State) state source =
            ISeq.mapFold mapping state (toISeq source) |> fun (iseq, state) -> iseq :> seq<_>, state

        [<CompiledName("MapFoldBack")>]
        let mapFoldBack<'T,'State,'Result> (mapping:'T->'State->'Result*'State) source state =
            ISeq.mapFoldBack mapping (toISeq source) state |> fun (iseq, state) -> iseq :> seq<_>, state

        [<CompiledName("Except")>]
        let except (itemsToExclude: seq<'T>) (source: seq<'T>) =
            ISeq.except itemsToExclude (toISeq source) :> seq<_>

        [<CompiledName("ChunkBySize")>]
        let chunkBySize chunkSize (source : seq<_>) =
            ISeq.chunkBySize chunkSize (toISeq source) :> seq<_>

        [<CompiledName("SplitInto")>]
        let splitInto count source =
            ISeq.splitInto count (toISeq source) :> seq<_><|MERGE_RESOLUTION|>--- conflicted
+++ resolved
@@ -336,12 +336,8 @@
             ISeq.reduceBack reduction (toISeq source)
 
         [<CompiledName("Singleton")>]
-<<<<<<< HEAD
-        let singleton value = mkSeq (fun () -> IEnumerator.Singleton value)
-=======
         let singleton value =
             ISeq.singleton value :> seq<_>
->>>>>>> 574aabc0
 
         [<CompiledName("Truncate")>]
         let truncate count (source: seq<'T>) =
