// Copyright (c) Microsoft Corporation.  All Rights Reserved.  See License.txt in the project root for license information.

/// Primary relations on types and signatures, with the exception of
/// constraint solving and method overload resolution.
module internal FSharp.Compiler.TypeRelations

open FSharp.Compiler.AbstractIL.Internal 
open FSharp.Compiler.AbstractIL.Internal.Library 
open FSharp.Compiler.ErrorLogger
open FSharp.Compiler.Tast
open FSharp.Compiler.Tastops
open FSharp.Compiler.TcGlobals
open FSharp.Compiler.Infos
open FSharp.Compiler.PrettyNaming

/// Implements a :> b without coercion based on finalized (no type variable) types
// QUERY: This relation is approximate and not part of the language specification. 
//
//  Some appropriate uses: 
//     patcompile.fs: IsDiscrimSubsumedBy (approximate warning for redundancy of 'isinst' patterns)
//     tc.fs: TcRuntimeTypeTest (approximate warning for redundant runtime type tests)
//     tc.fs: TcExnDefnCore (error for bad exception abbreviation)
//     ilxgen.fs: GenCoerce (omit unnecessary castclass or isinst instruction)
//
let rec TypeDefinitelySubsumesTypeNoCoercion ndeep g amap m ty1 ty2 = 
  if ndeep > 100 then error(InternalError("recursive class hierarchy (detected in TypeDefinitelySubsumesTypeNoCoercion), ty1 = " + (DebugPrint.showType ty1), m))
  if ty1 === ty2 then true 
  // QUERY : quadratic
  elif typeEquiv g ty1 ty2 then true
  else
    let ty1 = stripTyEqns g ty1
    let ty2 = stripTyEqns g ty2
    match ty1, ty2 with 
<<<<<<< HEAD
    | TType_app (tc1, l1)  , TType_app (tc2, l2) when tyconRefEq g tc1 tc2  ->  
        List.lengthsEqAndForall2 (typeEquiv g) l1 l2
    | TType_ucase (tc1, l1)  , TType_ucase (tc2, l2) when g.unionCaseRefEq tc1 tc2  ->  
        List.lengthsEqAndForall2 (typeEquiv g) l1 l2
    | TType_tuple (tupInfo1, l1)    , TType_tuple (tupInfo2, l2)     -> 
        evalTupInfoIsStruct tupInfo1 = evalTupInfoIsStruct tupInfo2 && 
        List.lengthsEqAndForall2 (typeEquiv g) l1 l2 
    | TType_fun (d1, r1)  , TType_fun (d2, r2)   -> 
=======
    | TType_app (tc1, l1), TType_app (tc2, l2) when tyconRefEq g tc1 tc2  ->  
        List.lengthsEqAndForall2 (typeEquiv g) l1 l2
    | TType_ucase (tc1, l1), TType_ucase (tc2, l2) when g.unionCaseRefEq tc1 tc2  ->  
        List.lengthsEqAndForall2 (typeEquiv g) l1 l2
    | TType_tuple (tupInfo1, l1), TType_tuple (tupInfo2, l2)     -> 
        evalTupInfoIsStruct tupInfo1 = evalTupInfoIsStruct tupInfo2 && 
        List.lengthsEqAndForall2 (typeEquiv g) l1 l2 
    | TType_fun (d1, r1), TType_fun (d2, r2)   -> 
>>>>>>> 88d18d99
        typeEquiv g d1 d2 && typeEquiv g r1 r2
    | TType_measure measure1, TType_measure measure2 ->
        measureEquiv g measure1 measure2
    | _ ->  
        (typeEquiv g ty1 g.obj_ty && isRefTy g ty2) || (* F# reference types are subtypes of type 'obj' *)
        (isAppTy g ty2 &&
         isRefTy g ty2 && 

         ((match GetSuperTypeOfType g amap m ty2 with 
           | None -> false
           | Some ty -> TypeDefinitelySubsumesTypeNoCoercion (ndeep+1) g amap m ty1 ty) ||

           (isInterfaceTy g ty1 &&
            ty2 |> GetImmediateInterfacesOfType SkipUnrefInterfaces.Yes g amap m 
                |> List.exists (TypeDefinitelySubsumesTypeNoCoercion (ndeep+1) g amap m ty1))))



type CanCoerce = CanCoerce | NoCoerce

/// The feasible equivalence relation. Part of the language spec.
let rec TypesFeasiblyEquiv ndeep g amap m ty1 ty2 = 

    if ndeep > 100 then error(InternalError("recursive class hierarchy (detected in TypeFeasiblySubsumesType), ty1 = " + (DebugPrint.showType ty1), m));
    let ty1 = stripTyEqns g ty1
    let ty2 = stripTyEqns g ty2
    match ty1, ty2 with 
    // QUERY: should these be false for non-equal rigid typars? warn-if-not-rigid typars?
    | TType_var _, _  
    | _, TType_var _ -> true
<<<<<<< HEAD
    | TType_app (tc1, l1)  , TType_app (tc2, l2) when tyconRefEq g tc1 tc2  ->  
        List.lengthsEqAndForall2 (TypesFeasiblyEquiv ndeep g amap m) l1 l2
    | TType_tuple (tupInfo1, l1)    , TType_tuple (tupInfo2, l2)     -> 
        evalTupInfoIsStruct tupInfo1 = evalTupInfoIsStruct tupInfo2 &&
        List.lengthsEqAndForall2 (TypesFeasiblyEquiv ndeep g amap m) l1 l2 
    | TType_fun (d1, r1)  , TType_fun (d2, r2)   -> 
=======
    | TType_app (tc1, l1), TType_app (tc2, l2) when tyconRefEq g tc1 tc2  ->  
        List.lengthsEqAndForall2 (TypesFeasiblyEquiv ndeep g amap m) l1 l2
    | TType_tuple (tupInfo1, l1), TType_tuple (tupInfo2, l2)     -> 
        evalTupInfoIsStruct tupInfo1 = evalTupInfoIsStruct tupInfo2 &&
        List.lengthsEqAndForall2 (TypesFeasiblyEquiv ndeep g amap m) l1 l2 
    | TType_fun (d1, r1), TType_fun (d2, r2)   -> 
>>>>>>> 88d18d99
        (TypesFeasiblyEquiv ndeep g amap m) d1 d2 && (TypesFeasiblyEquiv ndeep g amap m) r1 r2
    | TType_measure _, TType_measure _ ->
        true
    | _ -> 
        false

/// The feasible coercion relation. Part of the language spec.

let rec TypeFeasiblySubsumesType ndeep g amap m ty1 canCoerce ty2 = 
    if ndeep > 100 then error(InternalError("recursive class hierarchy (detected in TypeFeasiblySubsumesType), ty1 = " + (DebugPrint.showType ty1), m))
    let ty1 = stripTyEqns g ty1
    let ty2 = stripTyEqns g ty2
    match ty1, ty2 with 
    // QUERY: should these be false for non-equal rigid typars? warn-if-not-rigid typars?
    | TType_var _, _  | _, TType_var _ -> true

<<<<<<< HEAD
    | TType_app (tc1, l1)  , TType_app (tc2, l2) when tyconRefEq g tc1 tc2  ->  
        List.lengthsEqAndForall2 (TypesFeasiblyEquiv ndeep g amap m) l1 l2
    | TType_tuple (tupInfo1, l1)    , TType_tuple (tupInfo2, l2)     -> 
        evalTupInfoIsStruct tupInfo1 = evalTupInfoIsStruct tupInfo2 && 
        List.lengthsEqAndForall2 (TypesFeasiblyEquiv ndeep g amap m) l1 l2 
    | TType_fun (d1, r1)  , TType_fun (d2, r2)   -> 
=======
    | TType_app (tc1, l1), TType_app (tc2, l2) when tyconRefEq g tc1 tc2  ->  
        List.lengthsEqAndForall2 (TypesFeasiblyEquiv ndeep g amap m) l1 l2
    | TType_tuple (tupInfo1, l1), TType_tuple (tupInfo2, l2)     -> 
        evalTupInfoIsStruct tupInfo1 = evalTupInfoIsStruct tupInfo2 && 
        List.lengthsEqAndForall2 (TypesFeasiblyEquiv ndeep g amap m) l1 l2 
    | TType_fun (d1, r1), TType_fun (d2, r2)   -> 
>>>>>>> 88d18d99
        (TypesFeasiblyEquiv ndeep g amap m) d1 d2 && (TypesFeasiblyEquiv ndeep g amap m) r1 r2
    | TType_measure _, TType_measure _ ->
        true
    | _ -> 
        // F# reference types are subtypes of type 'obj' 
        (isObjTy g ty1 && (canCoerce = CanCoerce || isRefTy g ty2)) 
        ||
        (isAppTy g ty2 &&
         (canCoerce = CanCoerce || isRefTy g ty2) && 
         begin match GetSuperTypeOfType g amap m ty2 with 
         | None -> false
         | Some ty -> TypeFeasiblySubsumesType (ndeep+1) g amap m ty1 NoCoerce ty
         end ||
         ty2 |> GetImmediateInterfacesOfType SkipUnrefInterfaces.Yes g amap m 
             |> List.exists (TypeFeasiblySubsumesType (ndeep+1) g amap m ty1 NoCoerce))
                   

/// Choose solutions for Expr.TyChoose type "hidden" variables introduced
/// by letrec nodes. Also used by the pattern match compiler to choose type
/// variables when compiling patterns at generalized bindings.
///     e.g. let ([], x) = ([], [])
/// Here x gets a generalized type "list<'T>".
let ChooseTyparSolutionAndRange (g: TcGlobals) amap (tp:Typar) =
    let m = tp.Range
    let max, m = 
         let initial = 
             match tp.Kind with 
             | TyparKind.Type -> g.obj_ty 
             | TyparKind.Measure -> TType_measure Measure.One
         // Loop through the constraints computing the lub
         ((initial, m), tp.Constraints) ||> List.fold (fun (maxSoFar, _) tpc -> 
             let join m x = 
                 if TypeFeasiblySubsumesType 0 g amap m x CanCoerce maxSoFar then maxSoFar
                 elif TypeFeasiblySubsumesType 0 g amap m maxSoFar CanCoerce x then x
                 else errorR(Error(FSComp.SR.typrelCannotResolveImplicitGenericInstantiation((DebugPrint.showType x), (DebugPrint.showType maxSoFar)), m)); maxSoFar
             // Don't continue if an error occurred and we set the value eagerly 
             if tp.IsSolved then maxSoFar, m else
             match tpc with 
             | TyparConstraint.CoercesTo(x, m) -> 
                 join m x, m
             | TyparConstraint.MayResolveMember(TTrait(_, _, _, _, _, _), m) ->
                 maxSoFar, m
             | TyparConstraint.SimpleChoice(_, m) -> 
                 errorR(Error(FSComp.SR.typrelCannotResolveAmbiguityInPrintf(), m))
                 maxSoFar, m
             | TyparConstraint.SupportsNull m -> 
                 maxSoFar, m
             | TyparConstraint.SupportsComparison m -> 
                 join m g.mk_IComparable_ty, m
             | TyparConstraint.SupportsEquality m -> 
                 maxSoFar, m
             | TyparConstraint.IsEnum(_, m) -> 
                 errorR(Error(FSComp.SR.typrelCannotResolveAmbiguityInEnum(), m))
                 maxSoFar, m
             | TyparConstraint.IsDelegate(_, _, m) -> 
                 errorR(Error(FSComp.SR.typrelCannotResolveAmbiguityInDelegate(), m))
                 maxSoFar, m
             | TyparConstraint.IsNonNullableStruct m -> 
                 join m g.int_ty, m
             | TyparConstraint.IsUnmanaged m ->
                 errorR(Error(FSComp.SR.typrelCannotResolveAmbiguityInUnmanaged(), m))
                 maxSoFar, m
             | TyparConstraint.RequiresDefaultConstructor m -> 
                 maxSoFar, m
             | TyparConstraint.IsReferenceType m -> 
                 maxSoFar, m
             | TyparConstraint.DefaultsTo(_priority, _ty, m) -> 
                 maxSoFar, m)
    max, m

let ChooseTyparSolution g amap tp = 
    let ty, _m = ChooseTyparSolutionAndRange g amap tp
    if tp.Rigidity = TyparRigidity.Anon && typeEquiv g ty (TType_measure Measure.One) then
        warning(Error(FSComp.SR.csCodeLessGeneric(), tp.Range))
    ty

// Solutions can, in theory, refer to each other
// For example
//   'a = Expr<'b>
//   'b = int
// In this case the solutions are 
//   'a = Expr<int>
//   'b = int
// We ground out the solutions by repeatedly instantiating
let IterativelySubstituteTyparSolutions g tps solutions = 
    let tpenv = mkTyparInst tps solutions
    let rec loop n curr = 
        let curr' = curr |> instTypes tpenv 
        // We cut out at n > 40 just in case this loops. It shouldn't, since there should be no cycles in the
        // solution equations, and we've only ever seen one example where even n = 2 was required.
        // Perhaps it's possible in error recovery some strange situations could occur where cycles
        // arise, so it's better to be on the safe side.
        //
        // We don't give an error if we hit the limit since it's feasible that the solutions of unknowns
        // is not actually relevant to the rest of type checking or compilation.
        if n > 40 || List.forall2 (typeEquiv g) curr curr' then 
            curr 
        else 
            loop (n+1) curr'

    loop 0 solutions

let ChooseTyparSolutionsForFreeChoiceTypars g amap e = 
    match e with 
    | Expr.TyChoose(tps, e1, _m)  -> 
    
        /// Only make choices for variables that are actually used in the expression 
        let ftvs = (freeInExpr CollectTyparsNoCaching e1).FreeTyvars.FreeTypars
        let tps = tps |> List.filter (Zset.memberOf ftvs)
        
        let solutions =  tps |> List.map (ChooseTyparSolution g amap) |> IterativelySubstituteTyparSolutions g tps
        
        let tpenv = mkTyparInst tps solutions
        
        instExpr g tpenv e1

    | _ -> e
                 

/// Break apart lambdas. Needs ChooseTyparSolutionsForFreeChoiceTypars because it's used in
/// PostTypeCheckSemanticChecks before we've eliminated these nodes.
let tryDestTopLambda g amap (ValReprInfo (tpNames, _, _) as tvd) (e, ty) =
    let rec stripLambdaUpto n (e, ty) = 
        match e with 
        | Expr.Lambda (_, None, None, v, b, _, retTy) when n > 0 -> 
            let (vs', b', retTy') = stripLambdaUpto (n-1) (b, retTy)
            (v :: vs', b', retTy') 
        | _ -> 
            ([], e, ty)

    let rec startStripLambdaUpto n (e, ty) = 
        match e with 
        | Expr.Lambda (_, ctorThisValOpt, baseValOpt, v, b, _, retTy) when n > 0 -> 
            let (vs', b', retTy') = stripLambdaUpto (n-1) (b, retTy)
            (ctorThisValOpt, baseValOpt, (v :: vs'), b', retTy') 
        | Expr.TyChoose (_tps, _b, _) -> 
            startStripLambdaUpto n (ChooseTyparSolutionsForFreeChoiceTypars g amap e, ty)
        | _ -> 
            (None, None, [], e, ty)

    let n = tvd.NumCurriedArgs
    let tps, taue, tauty = 
        match e with 
        | Expr.TyLambda (_, tps, b, _, retTy) when not (isNil tpNames) -> tps, b, retTy 
        | _ -> [], e, ty
    let ctorThisValOpt, baseValOpt, vsl, body, retTy = startStripLambdaUpto n (taue, tauty)
    if vsl.Length <> n then 
        None 
    else
        Some (tps, ctorThisValOpt, baseValOpt, vsl, body, retTy)

let destTopLambda g amap topValInfo (e, ty) = 
    match tryDestTopLambda g amap topValInfo (e, ty) with 
    | None -> error(Error(FSComp.SR.typrelInvalidValue(), e.Range))
    | Some res -> res
    
let IteratedAdjustArityOfLambdaBody g arities vsl body  =
      (arities, vsl, ([], body)) |||> List.foldBack2 (fun arities vs (allvs, body) -> 
          let vs, body = AdjustArityOfLambdaBody g arities vs body
          vs :: allvs, body)

/// Do AdjustArityOfLambdaBody for a series of  
/// iterated lambdas, producing one method.  
/// The required iterated function arity (List.length topValInfo) must be identical 
/// to the iterated function arity of the input lambda (List.length vsl) 
let IteratedAdjustArityOfLambda g amap topValInfo e =
    let tps, ctorThisValOpt, baseValOpt, vsl, body, bodyty = destTopLambda g amap topValInfo (e, tyOfExpr g e)
    let arities = topValInfo.AritiesOfArgs
    if arities.Length <> vsl.Length then 
        errorR(InternalError(sprintf "IteratedAdjustArityOfLambda, List.length arities = %d, List.length vsl = %d" arities.Length vsl.Length, body.Range))
    let vsl, body = IteratedAdjustArityOfLambdaBody g arities vsl body
    tps, ctorThisValOpt, baseValOpt, vsl, body, bodyty


/// "Single Feasible Type" inference
/// Look for the unique supertype of ty2 for which ty2 :> ty1 might feasibly hold
let FindUniqueFeasibleSupertype g amap m ty1 ty2 =  
    if not (isAppTy g ty2) then None else
    let supertypes = Option.toList (GetSuperTypeOfType g amap m ty2) @ (GetImmediateInterfacesOfType SkipUnrefInterfaces.Yes g amap m ty2)
    supertypes |> List.tryFind (TypeFeasiblySubsumesType 0 g amap m ty1 NoCoerce) 
    
<|MERGE_RESOLUTION|>--- conflicted
+++ resolved
@@ -31,16 +31,6 @@
     let ty1 = stripTyEqns g ty1
     let ty2 = stripTyEqns g ty2
     match ty1, ty2 with 
-<<<<<<< HEAD
-    | TType_app (tc1, l1)  , TType_app (tc2, l2) when tyconRefEq g tc1 tc2  ->  
-        List.lengthsEqAndForall2 (typeEquiv g) l1 l2
-    | TType_ucase (tc1, l1)  , TType_ucase (tc2, l2) when g.unionCaseRefEq tc1 tc2  ->  
-        List.lengthsEqAndForall2 (typeEquiv g) l1 l2
-    | TType_tuple (tupInfo1, l1)    , TType_tuple (tupInfo2, l2)     -> 
-        evalTupInfoIsStruct tupInfo1 = evalTupInfoIsStruct tupInfo2 && 
-        List.lengthsEqAndForall2 (typeEquiv g) l1 l2 
-    | TType_fun (d1, r1)  , TType_fun (d2, r2)   -> 
-=======
     | TType_app (tc1, l1), TType_app (tc2, l2) when tyconRefEq g tc1 tc2  ->  
         List.lengthsEqAndForall2 (typeEquiv g) l1 l2
     | TType_ucase (tc1, l1), TType_ucase (tc2, l2) when g.unionCaseRefEq tc1 tc2  ->  
@@ -49,7 +39,6 @@
         evalTupInfoIsStruct tupInfo1 = evalTupInfoIsStruct tupInfo2 && 
         List.lengthsEqAndForall2 (typeEquiv g) l1 l2 
     | TType_fun (d1, r1), TType_fun (d2, r2)   -> 
->>>>>>> 88d18d99
         typeEquiv g d1 d2 && typeEquiv g r1 r2
     | TType_measure measure1, TType_measure measure2 ->
         measureEquiv g measure1 measure2
@@ -80,21 +69,12 @@
     // QUERY: should these be false for non-equal rigid typars? warn-if-not-rigid typars?
     | TType_var _, _  
     | _, TType_var _ -> true
-<<<<<<< HEAD
-    | TType_app (tc1, l1)  , TType_app (tc2, l2) when tyconRefEq g tc1 tc2  ->  
-        List.lengthsEqAndForall2 (TypesFeasiblyEquiv ndeep g amap m) l1 l2
-    | TType_tuple (tupInfo1, l1)    , TType_tuple (tupInfo2, l2)     -> 
-        evalTupInfoIsStruct tupInfo1 = evalTupInfoIsStruct tupInfo2 &&
-        List.lengthsEqAndForall2 (TypesFeasiblyEquiv ndeep g amap m) l1 l2 
-    | TType_fun (d1, r1)  , TType_fun (d2, r2)   -> 
-=======
     | TType_app (tc1, l1), TType_app (tc2, l2) when tyconRefEq g tc1 tc2  ->  
         List.lengthsEqAndForall2 (TypesFeasiblyEquiv ndeep g amap m) l1 l2
     | TType_tuple (tupInfo1, l1), TType_tuple (tupInfo2, l2)     -> 
         evalTupInfoIsStruct tupInfo1 = evalTupInfoIsStruct tupInfo2 &&
         List.lengthsEqAndForall2 (TypesFeasiblyEquiv ndeep g amap m) l1 l2 
     | TType_fun (d1, r1), TType_fun (d2, r2)   -> 
->>>>>>> 88d18d99
         (TypesFeasiblyEquiv ndeep g amap m) d1 d2 && (TypesFeasiblyEquiv ndeep g amap m) r1 r2
     | TType_measure _, TType_measure _ ->
         true
@@ -111,21 +91,12 @@
     // QUERY: should these be false for non-equal rigid typars? warn-if-not-rigid typars?
     | TType_var _, _  | _, TType_var _ -> true
 
-<<<<<<< HEAD
-    | TType_app (tc1, l1)  , TType_app (tc2, l2) when tyconRefEq g tc1 tc2  ->  
-        List.lengthsEqAndForall2 (TypesFeasiblyEquiv ndeep g amap m) l1 l2
-    | TType_tuple (tupInfo1, l1)    , TType_tuple (tupInfo2, l2)     -> 
-        evalTupInfoIsStruct tupInfo1 = evalTupInfoIsStruct tupInfo2 && 
-        List.lengthsEqAndForall2 (TypesFeasiblyEquiv ndeep g amap m) l1 l2 
-    | TType_fun (d1, r1)  , TType_fun (d2, r2)   -> 
-=======
     | TType_app (tc1, l1), TType_app (tc2, l2) when tyconRefEq g tc1 tc2  ->  
         List.lengthsEqAndForall2 (TypesFeasiblyEquiv ndeep g amap m) l1 l2
     | TType_tuple (tupInfo1, l1), TType_tuple (tupInfo2, l2)     -> 
         evalTupInfoIsStruct tupInfo1 = evalTupInfoIsStruct tupInfo2 && 
         List.lengthsEqAndForall2 (TypesFeasiblyEquiv ndeep g amap m) l1 l2 
     | TType_fun (d1, r1), TType_fun (d2, r2)   -> 
->>>>>>> 88d18d99
         (TypesFeasiblyEquiv ndeep g amap m) d1 d2 && (TypesFeasiblyEquiv ndeep g amap m) r1 r2
     | TType_measure _, TType_measure _ ->
         true
