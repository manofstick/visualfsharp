// Copyright (c) Microsoft Corporation.  All Rights Reserved.  See License.txt in the project root for license information.

namespace FSharp.Compiler


open System
open System.Collections.Concurrent
open System.Collections.Generic
open System.IO
open System.Threading
open FSharp.Compiler
open FSharp.Compiler.NameResolution
open FSharp.Compiler.Tastops
open FSharp.Compiler.Lib
open FSharp.Compiler.AbstractIL
open FSharp.Compiler.AbstractIL.IL
open FSharp.Compiler.AbstractIL.ILBinaryReader
open FSharp.Compiler.AbstractIL.Internal.Library 
open FSharp.Compiler.CompileOps
open FSharp.Compiler.CompileOptions
open FSharp.Compiler.Ast
open FSharp.Compiler.ErrorLogger
open FSharp.Compiler.TcGlobals
open FSharp.Compiler.TypeChecker
open FSharp.Compiler.Tast 
open FSharp.Compiler.Range
open FSharp.Compiler.SourceCodeServices
open Internal.Utilities.Collections

[<AutoOpen>]
module internal IncrementalBuild =

    /// A particular node in the Expr language. Use an int for keys instead of the entire Expr to avoid extra hashing.
    type Id = Id of int
            
    [<NoEquality; NoComparison>]
    /// A build rule representing a single output
    type ScalarBuildRule = 
        /// ScalarInput (uniqueRuleId, outputName)
        ///
        /// A build rule representing a single input, producing the input as its single scalar result
        | ScalarInput of Id * string

        /// ScalarDemultiplex (uniqueRuleId, outputName, input, taskFunction)
        ///
        /// A build rule representing the merge of a set of inputs to a single output
        | ScalarDemultiplex of Id * string * VectorBuildRule * (CompilationThreadToken -> obj[] -> Cancellable<obj>)

        /// ScalarMap (uniqueRuleId, outputName, input, taskFunction)
        ///
        /// A build rule representing the transformation of a single input to a single output
        /// THIS CASE IS CURRENTLY UNUSED
        | ScalarMap of Id * string * ScalarBuildRule * (CompilationThreadToken -> obj -> obj)

        /// Get the Id for the given ScalarBuildRule.
        member  x.Id = 
            match x with
            | ScalarInput(id, _) -> id
            | ScalarDemultiplex(id, _, _, _) -> id
            | ScalarMap(id, _, _, _) -> id

        /// Get the Name for the givenScalarExpr.
        member x.Name = 
            match x with 
            | ScalarInput(_, n) -> n                
            | ScalarDemultiplex(_, n, _, _) -> n
            | ScalarMap(_, n, _, _) -> n                

    /// A build rule with a vector of outputs
    and VectorBuildRule = 
        /// VectorInput (uniqueRuleId, outputName)
        ///
        /// A build rule representing the transformation of a single input to a single output
        | VectorInput of Id * string 

        /// VectorInput (uniqueRuleId, outputName, initialAccumulator, inputs, taskFunction)
        ///
        /// A build rule representing the scan-left combining a single scalar accumulator input with a vector of inputs
        | VectorScanLeft of Id * string * ScalarBuildRule * VectorBuildRule * (CompilationThreadToken -> obj -> obj->Eventually<obj>)

        /// VectorMap (uniqueRuleId, outputName, inputs, taskFunction)
        ///
        /// A build rule representing the parallel map of the inputs to outputs
        | VectorMap of Id * string * VectorBuildRule * (CompilationThreadToken -> obj -> obj) 

        /// VectorStamp (uniqueRuleId, outputName, inputs, stampFunction)
        ///
        /// A build rule representing pairing the inputs with a timestamp specified by the given function.  
        | VectorStamp of Id * string * VectorBuildRule * (TimeStampCache -> CompilationThreadToken -> obj -> DateTime)

        /// VectorMultiplex (uniqueRuleId, outputName, input, taskFunction)
        ///
        /// A build rule representing taking a single input and transforming it to a vector of outputs
        | VectorMultiplex of Id * string * ScalarBuildRule * (CompilationThreadToken -> obj -> obj[])

        /// Get the Id for the given VectorBuildRule.
        member x.Id = 
            match x with 
            | VectorInput(id, _) -> id
            | VectorScanLeft(id, _, _, _, _) -> id
            | VectorMap(id, _, _, _) -> id
            | VectorStamp (id, _, _, _) -> id
            | VectorMultiplex(id, _, _, _) -> id
        /// Get the Name for the given VectorBuildRule.
        member x.Name = 
            match x with 
            | VectorInput(_, n) -> n
            | VectorScanLeft(_, n, _, _, _) -> n
            | VectorMap(_, n, _, _) -> n
            | VectorStamp (_, n, _, _) -> n
            | VectorMultiplex(_, n, _, _) -> n
        
    [<NoEquality; NoComparison>]
    type BuildRuleExpr =
        | ScalarBuildRule of ScalarBuildRule
        | VectorBuildRule of VectorBuildRule      
        /// Get the Id for the given Expr.
        member x.Id = 
            match x with 
            | ScalarBuildRule se -> se.Id
            | VectorBuildRule ve -> ve.Id      
        /// Get the Name for the given Expr.
        member x.Name = 
            match x with 
            | ScalarBuildRule se -> se.Name
            | VectorBuildRule ve -> ve.Name    

    // Ids of exprs            
    let nextid = ref 999 // Number ids starting with 1000 to discern them
    let NextId() =
        nextid:=!nextid+1
        Id(!nextid)                    
        
    type INode = 
        abstract Name: string

    type IScalar = 
        inherit INode
        abstract Expr: ScalarBuildRule

    type IVector =
        inherit INode
        abstract Expr: VectorBuildRule
            
    type Scalar<'T> =  interface inherit IScalar  end

    type Vector<'T> = interface inherit IVector end
    
    /// The outputs of a build        
    [<NoEquality; NoComparison>]
    type NamedOutput = 
        | NamedVectorOutput of IVector
        | NamedScalarOutput of IScalar

    type BuildRules = { RuleList: (string * BuildRuleExpr) list }

    /// Visit each task and call op with the given accumulator.
    let FoldOverBuildRules(rules: BuildRules, op, acc)=
        let rec visitVector (ve: VectorBuildRule) acc = 
            match ve with
            | VectorInput _ -> op (VectorBuildRule ve) acc
            | VectorScanLeft(_, _, a, i, _) -> op (VectorBuildRule ve) (visitVector i (visitScalar a acc))
            | VectorMap(_, _, i, _)
            | VectorStamp (_, _, i, _) -> op (VectorBuildRule ve) (visitVector i acc)
            | VectorMultiplex(_, _, i, _) -> op (VectorBuildRule ve) (visitScalar i acc)

        and visitScalar (se: ScalarBuildRule) acc = 
            match se with
            | ScalarInput _ -> op (ScalarBuildRule se) acc
            | ScalarDemultiplex(_, _, i, _) -> op (ScalarBuildRule se) (visitVector i acc)
            | ScalarMap(_, _, i, _) -> op (ScalarBuildRule se) (visitScalar i acc)

        let visitRule (expr: BuildRuleExpr) acc =  
            match expr with
            | ScalarBuildRule se ->visitScalar se acc
            | VectorBuildRule ve ->visitVector ve acc

        List.foldBack visitRule (rules.RuleList |> List.map snd) acc            
    
    /// Convert from interfaces into discriminated union.
    let ToBuild (names: NamedOutput list): BuildRules = 

        // Create the rules.
        let createRules() = 
           { RuleList = names |> List.map (function NamedVectorOutput(v) -> v.Name, VectorBuildRule(v.Expr)
                                                  | NamedScalarOutput(s) -> s.Name, ScalarBuildRule(s.Expr)) }
        
        // Ensure that all names are unique.
        let ensureUniqueNames (expr: BuildRuleExpr) (acc: Map<string, Id>) = 
            let AddUniqueIdToNameMapping(id, name)=
                match acc.TryFind name with
                 | Some priorId -> 
                    if id<>priorId then failwith (sprintf "Two build expressions had the same name: %s" name)
                    else acc
                 | None-> Map.add name id acc
            let id = expr.Id
            let name = expr.Name
            AddUniqueIdToNameMapping(id, name)
        
        // Validate the rule tree
        let validateRules (rules: BuildRules) =
            FoldOverBuildRules(rules, ensureUniqueNames, Map.empty) |> ignore
        
        // Convert and validate
        let rules = createRules()
        validateRules rules
        rules

    /// These describe the input conditions for a result. If conditions change then the result is invalid.
    type InputSignature =
        | SingleMappedVectorInput of InputSignature[]
        | EmptyTimeStampedInput of DateTime
        | BoundInputScalar // An external input into the build
        | BoundInputVector // An external input into the build
        | IndexedValueElement of DateTime
        | UnevaluatedInput

        /// Return true if the result is fully evaluated
        member is.IsEvaluated = 
            match is with
            | UnevaluatedInput -> false
            | SingleMappedVectorInput iss -> iss |> Array.forall (fun is -> is.IsEvaluated)
            | _ -> true
            
    
    /// A slot for holding a single result.
    type Result =
        | NotAvailable
        | InProgress of (CompilationThreadToken -> Eventually<obj>) * DateTime 
        | Available of obj * DateTime * InputSignature

        /// Get the available result. Throw an exception if not available.
        member x.GetAvailable() = match x with Available(o, _, _) ->o  | _ -> failwith "No available result"

        /// Get the time stamp if available. Otherwise MaxValue.        
        member x.Timestamp = match x with Available(_, ts, _) -> ts | InProgress(_, ts) -> ts | _ -> DateTime.MaxValue

        /// Get the time stamp if available. Otherwise MaxValue.        
        member x.InputSignature = match x with Available(_, _, signature) -> signature | _ -> UnevaluatedInput
        
        member x.ResultIsInProgress =  match x with | InProgress _ -> true | _ -> false
        member x.GetInProgressContinuation ctok =  match x with | InProgress (f, _) -> f ctok | _ -> failwith "not in progress"
        member x.TryGetAvailable() =  match x with | InProgress _ | NotAvailable -> None | Available(obj, dt, i) -> Some (obj, dt, i)

    /// An immutable sparse vector of results.                
    type ResultVector(size, zeroElementTimestamp, map) =
        let get slot = 
            match Map.tryFind slot map with
            | Some result ->result
            | None->NotAvailable                   
        let asList = lazy List.map (fun i->i, get i) [0..size-1]

        static member OfSize(size) = ResultVector(size, DateTime.MinValue, Map.empty)
        member rv.Size = size
        member rv.Get slot = get slot
        member rv.Resize(newsize) = 
            if size<>newsize then 
                ResultVector(newsize, zeroElementTimestamp, map |> Map.filter(fun s _ -> s < newsize))
            else rv

        member rv.Set(slot, value) = 
#if DEBUG
            if slot<0 then failwith "ResultVector slot less than zero"
            if slot>=size then failwith "ResultVector slot too big"
#endif
            ResultVector(size, zeroElementTimestamp, Map.add slot value map)

        member rv.MaxTimestamp() =
            let maximize (lasttimestamp: DateTime) (_, result: Result) =  max lasttimestamp result.Timestamp
            List.fold maximize zeroElementTimestamp (asList.Force())

        member rv.Signature() =
            let l = asList.Force()
            let l = l |> List.map (fun (_, result) -> result.InputSignature)
            SingleMappedVectorInput (l|>List.toArray)
                                  
        member rv.FoldLeft f s: 'a = List.fold f s (asList.Force())
                
    /// A result of performing build actions
    [<NoEquality; NoComparison>]
    type ResultSet =
        | ScalarResult of Result
        | VectorResult of ResultVector
                            
    /// Result of a particular action over the bound build tree
    [<NoEquality; NoComparison>]
    type ActionResult = 
        | IndexedResult of Id * int * (*slotcount*) int * Eventually<obj> * DateTime 
        | ScalarValuedResult of Id * obj * DateTime * InputSignature
        | VectorValuedResult of Id * obj[] * DateTime * InputSignature
        | ResizeResult of Id * (*slotcount*) int
        
        
    /// A pending action over the bound build tree
    [<NoEquality; NoComparison>]
    type Action = 
        | IndexedAction of Id * (*taskname*)string * int * (*slotcount*) int * DateTime * (CompilationThreadToken -> Eventually<obj>)
        | ScalarAction of Id * (*taskname*)string * DateTime * InputSignature * (CompilationThreadToken -> Cancellable<obj>)
        | VectorAction of Id * (*taskname*)string * DateTime * InputSignature *  (CompilationThreadToken -> Cancellable<obj[]>)
        | ResizeResultAction of Id * (*slotcount*) int 
        /// Execute one action and return a corresponding result.
        member action.Execute(ctok) = 
          cancellable {
            match action with
            | IndexedAction(id, _taskname, slot, slotcount, timestamp, func) -> let res = func ctok in return IndexedResult(id, slot, slotcount, res, timestamp)
            | ScalarAction(id, _taskname, timestamp, inputsig, func) -> let! res = func ctok in return ScalarValuedResult(id, res, timestamp, inputsig)
            | VectorAction(id, _taskname, timestamp, inputsig, func) -> let! res = func ctok in return VectorValuedResult(id, res, timestamp, inputsig)
            | ResizeResultAction(id, slotcount) -> return ResizeResult(id, slotcount)
           }
     
    /// A set of build rules and the corresponding, possibly partial, results from building.
    [<Sealed>]
    type PartialBuild(rules: BuildRules, results: Map<Id, ResultSet>) = 
        member bt.Rules = rules
        member bt.Results = results
   
    /// Given an expression, find the expected width.
    let rec GetVectorWidthByExpr(bt: PartialBuild, ve: VectorBuildRule) = 
        let id = ve.Id
        let KnownValue() = 
            match bt.Results.TryFind id with 
            | Some resultSet ->
                match resultSet with
                | VectorResult rv ->Some rv.Size
                | _ -> failwith "Expected vector to have vector result."
            | None-> None
        match ve with
        | VectorScanLeft(_, _, _, i, _)
        | VectorMap(_, _, i, _)
        | VectorStamp (_, _, i, _) ->
            match GetVectorWidthByExpr(bt, i) with
            | Some _ as r -> r
            | None -> KnownValue()
        | VectorInput _
        | VectorMultiplex _ -> KnownValue()
        
    /// Given an expression name, get the corresponding expression.    
    let GetTopLevelExprByName(bt: PartialBuild, seek: string) =
        bt.Rules.RuleList |> List.filter(fun(name, _) ->name=seek) |> List.map (fun(_, root) ->root) |> List.head
    
    /// Get an expression matching the given name.
    let GetExprByName(bt: PartialBuild, node: INode): BuildRuleExpr = 
        let matchName (expr: BuildRuleExpr) (acc: BuildRuleExpr option): BuildRuleExpr option =
            if expr.Name = node.Name then Some expr else acc
        let matchOption = FoldOverBuildRules(bt.Rules, matchName, None)
        Option.get matchOption

    // Given an Id, find the corresponding expression.
    let GetExprById(bt: PartialBuild, seek: Id): BuildRuleExpr= 
        let rec vectorExprOfId ve =
            match ve with
            | VectorInput(id, _) ->if seek=id then Some (VectorBuildRule ve) else None
            | VectorScanLeft(id, _, a, i, _) ->
                if seek=id then Some (VectorBuildRule ve) else
                    let result = scalarExprOfId(a) 
                    match result with Some _ -> result | None->vectorExprOfId i
            | VectorMap(id, _, i, _) ->if seek=id then Some (VectorBuildRule ve) else vectorExprOfId i
            | VectorStamp (id, _, i, _) ->if seek=id then Some (VectorBuildRule ve) else vectorExprOfId i
            | VectorMultiplex(id, _, i, _) ->if seek=id then Some (VectorBuildRule ve) else scalarExprOfId i

        and scalarExprOfId se =
            match se with
            | ScalarInput(id, _) ->if seek=id then Some (ScalarBuildRule se) else None
            | ScalarDemultiplex(id, _, i, _) ->if seek=id then Some (ScalarBuildRule se) else vectorExprOfId i
            | ScalarMap(id, _, i, _) ->if seek=id then Some (ScalarBuildRule se) else scalarExprOfId i

        let exprOfId(expr: BuildRuleExpr) = 
            match expr with
            | ScalarBuildRule se ->scalarExprOfId se
            | VectorBuildRule ve ->vectorExprOfId ve

        let exprs = bt.Rules.RuleList |> List.map (fun(_, root) ->exprOfId(root)) |> List.filter Option.isSome
        match exprs with
        | Some expr :: _ -> expr
        | _ -> failwith (sprintf "GetExprById did not find an expression for Id")

    let GetVectorWidthById (bt: PartialBuild) seek = 
        match GetExprById(bt, seek) with 
        | ScalarBuildRule _ ->failwith "Attempt to get width of scalar." 
        | VectorBuildRule ve -> Option.get (GetVectorWidthByExpr(bt, ve))

    let GetScalarExprResult (bt: PartialBuild, se: ScalarBuildRule) =
        match bt.Results.TryFind (se.Id) with 
        | Some resultSet ->
            match se, resultSet with
            | ScalarInput _, ScalarResult r
            | ScalarMap _, ScalarResult r
            | ScalarDemultiplex _, ScalarResult r ->r
            | _ ->failwith "GetScalarExprResult had no match"
        | None->NotAvailable

    let GetVectorExprResultVector (bt: PartialBuild, ve: VectorBuildRule) =
        match bt.Results.TryFind (ve.Id) with 
        | Some resultSet ->
            match ve, resultSet with
            | VectorScanLeft _, VectorResult rv
            | VectorMap _, VectorResult rv
            | VectorInput _, VectorResult rv
            | VectorStamp _, VectorResult rv
            | VectorMultiplex _, VectorResult rv -> Some rv
            | _ -> failwith "GetVectorExprResultVector had no match"
        | None->None

    let GetVectorExprResult (bt: PartialBuild, ve: VectorBuildRule, slot) =
        match bt.Results.TryFind ve.Id with 
        | Some resultSet ->
            match ve, resultSet with
            | VectorScanLeft _, VectorResult rv
            | VectorMap _, VectorResult rv
            | VectorInput _, VectorResult rv
            | VectorStamp _, VectorResult rv -> rv.Get slot
            | VectorMultiplex _, VectorResult rv -> rv.Get slot
            | _ -> failwith "GetVectorExprResult had no match" 
        | None->NotAvailable

    /// Get the maximum build stamp for an output.
    let MaxTimestamp(bt: PartialBuild, id) = 
        match bt.Results.TryFind id with
        | Some resultset -> 
            match resultset with 
            | ScalarResult(rs) -> rs.Timestamp
            | VectorResult rv -> rv.MaxTimestamp()
        | None -> DateTime.MaxValue
        
    let Signature(bt: PartialBuild, id) =
        match bt.Results.TryFind id with
        | Some resultset -> 
            match resultset with 
            | ScalarResult(rs) -> rs.InputSignature
            | VectorResult rv -> rv.Signature()
        | None -> UnevaluatedInput               
     
    /// Get all the results for the given expr.
    let AllResultsOfExpr extractor (bt: PartialBuild) (expr: VectorBuildRule) = 
        let GetAvailable (rv: ResultVector) = 
            let Extract acc (_, result) = (extractor result)::acc
            List.rev (rv.FoldLeft Extract [])
        let GetVectorResultById id = 
            match bt.Results.TryFind id with
            | Some found ->
                match found with
                | VectorResult rv ->GetAvailable rv
                | _ -> failwith "wrong result type"
            | None -> []
            
        GetVectorResultById(expr.Id)


   
    [<RequireQualifiedAccess>]
    type BuildInput =
        | Vector of INode * obj list
        | Scalar of INode * obj

        /// Declare a named scalar output.
        static member ScalarInput (node: Scalar<'T>, value: 'T) = BuildInput.Scalar(node, box value)
        static member VectorInput(node: Vector<'T>, values: 'T list) = BuildInput.Vector(node, List.map box values)

        
    let AvailableAllResultsOfExpr bt expr = 
        let msg = "Expected all results to be available"
        AllResultsOfExpr (function Available(o, _, _) -> o | _ -> failwith msg) bt expr
        
    /// Bind a set of build rules to a set of input values.
    let ToBound(buildRules: BuildRules, inputs: BuildInput list) = 
        let now = DateTime.UtcNow
        let rec applyScalarExpr(se, results) =
            match se with
            | ScalarInput(id, n) -> 
                let matches = 
                   [ for input in inputs  do
                       match input with 
                       | BuildInput.Scalar (node, value) ->
                         if node.Name = n then 
                             yield ScalarResult(Available(value, now, BoundInputScalar))
                       | _ -> () ]
                List.foldBack (Map.add id) matches results
            | ScalarMap(_, _, se, _) ->applyScalarExpr(se, results)
            | ScalarDemultiplex(_, _, ve, _) ->ApplyVectorExpr(ve, results)
        and ApplyVectorExpr(ve, results) =
            match ve with
            | VectorInput(id, n) ->
                let matches = 
                   [ for input in inputs  do
                       match input with 
                       | BuildInput.Scalar _ -> ()
                       | BuildInput.Vector (node, values) ->
                         if node.Name = n then 
                            let results = values|>List.mapi(fun i value->i, Available(value, now, BoundInputVector))
                            yield VectorResult(ResultVector(values.Length, DateTime.MinValue, results|>Map.ofList)) ]
                List.foldBack (Map.add id) matches results
            | VectorScanLeft(_, _, a, i, _) ->ApplyVectorExpr(i, applyScalarExpr(a, results))
            | VectorMap(_, _, i, _)
            | VectorStamp (_, _, i, _) ->ApplyVectorExpr(i, results)
            | VectorMultiplex(_, _, i, _) ->applyScalarExpr(i, results)

        let applyExpr expr results =
            match expr with
            | ScalarBuildRule se ->applyScalarExpr(se, results)
            | VectorBuildRule ve ->ApplyVectorExpr(ve, results)
                                                                             
        // Place vector inputs into results map.
        let results = List.foldBack applyExpr (buildRules.RuleList |> List.map snd) Map.empty
        PartialBuild(buildRules, results)
        
    type Target = Target of INode * int option

    /// Visit each executable action necessary to evaluate the given output (with an optional slot in a
    /// vector output). Call actionFunc with the given accumulator.
    let ForeachAction cache ctok (Target(output, optSlot)) bt (actionFunc: Action -> 'T -> 'T) (acc:'T) =
        let seen = Dictionary<Id, bool>()
        let isSeen id = 
            if seen.ContainsKey id then true
            else 
                seen.[id] <- true
                false
                 
        let shouldEvaluate(bt, currentsig: InputSignature, id) =
            if currentsig.IsEvaluated then 
                currentsig <> Signature(bt, id)
            else false
            
        /// Make sure the result vector saved matches the size of expr
        let resizeVectorExpr(ve: VectorBuildRule, acc)  = 
            match GetVectorWidthByExpr(bt, ve) with
            | Some expectedWidth ->
                match bt.Results.TryFind ve.Id with
                | Some found ->
                    match found with
                    | VectorResult rv ->
                        if rv.Size <> expectedWidth then 
                            actionFunc (ResizeResultAction(ve.Id, expectedWidth)) acc
                        else acc
                    | _ -> acc
                | None -> acc        
            | None -> acc           
        
        let rec visitVector optSlot (ve: VectorBuildRule) acc =
        
            if isSeen ve.Id then acc
            else
                let acc = resizeVectorExpr(ve, acc)        
                match ve with
                | VectorInput _ -> acc
                | VectorScanLeft(id, taskname, accumulatorExpr, inputExpr, func) ->
                    let acc =
                        match GetVectorWidthByExpr(bt, ve) with
                        | Some cardinality ->                    
                            let limit = match optSlot with None -> cardinality | Some slot -> (slot+1)
                        
                            let Scan slot =
                                let accumulatorResult = 
                                    if slot=0 then GetScalarExprResult (bt, accumulatorExpr) 
                                    else GetVectorExprResult (bt, ve, slot-1)

                                let inputResult = GetVectorExprResult (bt, inputExpr, slot)
                                match accumulatorResult, inputResult with 
                                | Available(accumulator, accumulatortimesamp, _accumulatorInputSig), Available(input, inputtimestamp, _inputSig) ->
                                    let inputtimestamp = max inputtimestamp accumulatortimesamp
                                    let prevoutput = GetVectorExprResult (bt, ve, slot)
                                    let outputtimestamp = prevoutput.Timestamp
                                    let scanOpOpt = 
                                        if inputtimestamp <> outputtimestamp then
                                            Some (fun ctok -> func ctok accumulator input)
                                        elif prevoutput.ResultIsInProgress then
                                            Some prevoutput.GetInProgressContinuation
                                        else 
                                            // up-to-date and complete, no work required
                                            None
                                    match scanOpOpt with 
                                    | Some scanOp -> Some (actionFunc (IndexedAction(id, taskname, slot, cardinality, inputtimestamp, scanOp)) acc)
                                    | None -> None
                                | _ -> None                            
                                
                            match ([0..limit-1]|>List.tryPick Scan) with Some (acc) ->acc | None->acc
                        | None -> acc
                    
                    // Check each slot for an action that may be performed.
                    visitVector None inputExpr (visitScalar accumulatorExpr acc)

                | VectorMap(id, taskname, inputExpr, func) ->
                    let acc =
                        match GetVectorWidthByExpr(bt, ve) with
                        | Some cardinality ->       
                            if cardinality=0 then
                                // For vector length zero, just propagate the prior timestamp.
                                let inputtimestamp = MaxTimestamp(bt, inputExpr.Id)
                                let outputtimestamp = MaxTimestamp(bt, id)
                                if inputtimestamp <> outputtimestamp then
                                    actionFunc (VectorAction(id, taskname, inputtimestamp, EmptyTimeStampedInput inputtimestamp, fun _ -> cancellable.Return [||])) acc
                                else acc
                            else                                                
                                let MapResults acc slot =
                                    let inputtimestamp = GetVectorExprResult(bt, inputExpr, slot).Timestamp
                                    let outputtimestamp = GetVectorExprResult(bt, ve, slot).Timestamp
                                    if inputtimestamp <> outputtimestamp then
                                        let OneToOneOp ctok =
                                            Eventually.Done (func ctok (GetVectorExprResult(bt, inputExpr, slot).GetAvailable()))
                                        actionFunc (IndexedAction(id, taskname, slot, cardinality, inputtimestamp, OneToOneOp)) acc
                                    else acc
                                match optSlot with 
                                | None ->
                                    [0..cardinality-1] |> List.fold MapResults acc                         
                                | Some slot -> 
                                    MapResults acc slot
                        | None -> acc

                    visitVector optSlot inputExpr acc

                | VectorStamp (id, taskname, inputExpr, func) -> 
               
                    // For every result that is available, check time stamps.
                    let acc =
                        match GetVectorWidthByExpr(bt, ve) with
                        | Some cardinality ->    
                            if cardinality=0 then
                                // For vector length zero, just propagate the prior timestamp.
                                let inputtimestamp = MaxTimestamp(bt, inputExpr.Id)
                                let outputtimestamp = MaxTimestamp(bt, id)
                                if inputtimestamp <> outputtimestamp then
                                    actionFunc (VectorAction(id, taskname, inputtimestamp, EmptyTimeStampedInput inputtimestamp, fun _ -> cancellable.Return [||])) acc
                                else acc
                            else                 
                                let checkStamp acc slot = 
                                    let inputresult = GetVectorExprResult (bt, inputExpr, slot)
                                    match inputresult with
                                    | Available(ires, _, _) ->
                                        let oldtimestamp = GetVectorExprResult(bt, ve, slot).Timestamp
                                        let newtimestamp = func cache ctok ires
                                        if newtimestamp <> oldtimestamp then 
                                            actionFunc (IndexedAction(id, taskname, slot, cardinality, newtimestamp, fun _ -> Eventually.Done ires)) acc
                                        else acc
                                    | _ -> acc
                                match optSlot with 
                                | None ->
                                    [0..cardinality-1] |> List.fold checkStamp acc
                                | Some slot -> 
                                    checkStamp acc slot
                        | None -> acc
                    visitVector optSlot inputExpr acc

                | VectorMultiplex(id, taskname, inputExpr, func) -> 
                    let acc = 
                        match GetScalarExprResult (bt, inputExpr) with
                         | Available(inp, inputtimestamp, inputsig) ->
                           let outputtimestamp = MaxTimestamp(bt, id)
                           if inputtimestamp <> outputtimestamp then
                               let MultiplexOp ctok =  func ctok inp |> cancellable.Return
                               actionFunc (VectorAction(id, taskname, inputtimestamp, inputsig, MultiplexOp)) acc
                           else acc
                         | _ -> acc
                    visitScalar inputExpr acc

        and visitScalar (se: ScalarBuildRule) acc =
            if isSeen se.Id then acc
            else
                match se with
                | ScalarInput _ -> acc
                | ScalarDemultiplex (id, taskname, inputExpr, func) ->
                    let acc = 
                        match GetVectorExprResultVector (bt, inputExpr) with
                        | Some inputresult ->   
                            let currentsig = inputresult.Signature()
                            if shouldEvaluate(bt, currentsig, id) then
                                let inputtimestamp = MaxTimestamp(bt, inputExpr.Id)
                                let DemultiplexOp ctok = 
                                 cancellable {
                                    let input = AvailableAllResultsOfExpr bt inputExpr |> List.toArray
                                    return! func ctok input
                                 }
                                actionFunc (ScalarAction(id, taskname, inputtimestamp, currentsig, DemultiplexOp)) acc
                            else acc
                        | None -> acc

                    visitVector None inputExpr acc

                | ScalarMap (id, taskname, inputExpr, func) ->
                    let acc = 
                        match GetScalarExprResult (bt, inputExpr) with
                        | Available(inp, inputtimestamp, inputsig) ->
                           let outputtimestamp = MaxTimestamp(bt, id)
                           if inputtimestamp <> outputtimestamp then
                               let MapOp ctok = func ctok inp |> cancellable.Return
                               actionFunc (ScalarAction(id, taskname, inputtimestamp, inputsig, MapOp)) acc
                           else acc
                        | _ -> acc
                    
                    visitScalar inputExpr acc
                         
                    
        let expr = bt.Rules.RuleList |> List.find (fun (s, _) -> s = output.Name) |> snd
        match expr with
        | ScalarBuildRule se -> visitScalar se acc
        | VectorBuildRule ve -> visitVector optSlot ve acc                    

    let CollectActions cache target (bt: PartialBuild) =
        // Explanation: This is a false reuse of 'ForeachAction' where the ctok is unused, we are
        // just iterating to determine if there is work to do. This means this is safe to call from any thread.
        let ctok = AssumeCompilationThreadWithoutEvidence ()
        ForeachAction cache ctok target bt (fun a l -> a :: l) []
    
    /// Compute the max timestamp on all available inputs
    let ComputeMaxTimeStamp cache ctok output (bt: PartialBuild) acc =
        let expr = bt.Rules.RuleList |> List.find (fun (s, _) -> s = output) |> snd
        match expr with 
        | VectorBuildRule  (VectorStamp (_id, _taskname, inputExpr, func) as ve) -> 
                match GetVectorWidthByExpr(bt, ve) with
                | Some cardinality ->    
                    let CheckStamp acc slot = 
                        match GetVectorExprResult (bt, inputExpr, slot) with
                        | Available(ires, _, _) -> max acc (func cache ctok ires)
                        | _ -> acc
                    [0..cardinality-1] |> List.fold CheckStamp acc
                | None -> acc

        | _ -> failwith "expected a VectorStamp"

    /// Given the result of a single action, apply that action to the Build
    let ApplyResult(actionResult: ActionResult, bt: PartialBuild) = 
        match actionResult with 
        | ResizeResult(id, slotcount) ->
            match bt.Results.TryFind id with
            | Some resultSet ->
                match resultSet with 
                | VectorResult rv -> 
                    let rv = rv.Resize(slotcount)
                    let results = Map.add id (VectorResult rv) bt.Results
                    PartialBuild(bt.Rules, results)
                | _ -> failwith "Unexpected"                
            | None -> failwith "Unexpected"
        | ScalarValuedResult(id, value, timestamp, inputsig) ->
            PartialBuild(bt.Rules, Map.add id (ScalarResult(Available(value, timestamp, inputsig))) bt.Results)
        | VectorValuedResult(id, values, timestamp, inputsig) ->
            let Append acc slot = 
                Map.add slot (Available(values.[slot], timestamp, inputsig)) acc
            let results = [0..values.Length-1]|>List.fold Append Map.empty
            let results = VectorResult(ResultVector(values.Length, timestamp, results))
            let bt = PartialBuild(bt.Rules, Map.add id results bt.Results)
            bt
                
        | IndexedResult(id, index, slotcount, value, timestamp) ->
            let width = GetVectorWidthById bt id
            let priorResults = bt.Results.TryFind id 
            let prior =
                match priorResults with
                | Some prior ->prior
                | None->VectorResult(ResultVector.OfSize width)
            match prior with
            | VectorResult rv ->                                
                let result = 
                    match value with 
                    | Eventually.Done res -> 
                        Available(res, timestamp, IndexedValueElement timestamp)
                    | Eventually.NotYetDone f -> 
                        InProgress (f, timestamp)
                let results = rv.Resize(slotcount).Set(index, result)
                PartialBuild(bt.Rules, Map.add id (VectorResult(results)) bt.Results)
            | _ -> failwith "Unexpected"
        
    let mutable injectCancellationFault = false
    let LocallyInjectCancellationFault() = 
        injectCancellationFault <- true
        { new IDisposable with member __.Dispose() =  injectCancellationFault <- false }

    /// Apply the result, and call the 'save' function to update the build.  
    let ExecuteApply (ctok: CompilationThreadToken) save (action: Action) bt = 
      cancellable {
        let! actionResult = action.Execute(ctok)
        let newBt = ApplyResult(actionResult, bt)
        save ctok newBt
        return newBt
      }

    /// Evaluate the result of a single output
    let EvalLeafsFirst cache ctok save target bt =

        let rec eval(bt, gen) =
          cancellable {
            #if DEBUG
            // This can happen, for example, if there is a task whose timestamp never stops increasing.
            // Possibly could detect this case directly.
            if gen>5000 then failwith "Infinite loop in incremental builder?"
            #endif

            let worklist = CollectActions cache target bt 
            
            let! newBt = 
              (bt, worklist) ||> Cancellable.fold (fun bt action -> 
                     if injectCancellationFault then 
                         Cancellable.canceled() 
                     else 
                         ExecuteApply ctok save action bt)

            if newBt=bt then return bt else return! eval(newBt, gen+1)
          }
        eval(bt, 0)
        
    /// Evaluate one step of the build.  Call the 'save' function to save the intermediate result.
    let Step cache ctok save target (bt: PartialBuild) = 
      cancellable {
        // REVIEW: we're building up the whole list of actions on the fringe of the work tree, 
        // executing one thing and then throwing the list away. What about saving the list inside the Build instance?
        let worklist = CollectActions cache target bt 
            
        match worklist with 
        | action::_ -> 
            let! res = ExecuteApply ctok save action bt
            return Some res
        | _ -> 
            return None
      }
            
    /// Evaluate an output of the build.
    ///
    /// Intermediate progress along the way may be saved through the use of the 'save' function.
    let Eval cache ctok save node bt = EvalLeafsFirst cache ctok save (Target(node, None)) bt

    /// Evaluate an output of the build.
    ///
    /// Intermediate progress along the way may be saved through the use of the 'save' function.
    let EvalUpTo cache ctok save (node, n) bt = EvalLeafsFirst cache ctok save (Target(node, Some n)) bt

    /// Check if an output is up-to-date and ready
    let IsReady cache target bt = 
        let worklist = CollectActions cache target bt 
        worklist.IsEmpty
        
    /// Check if an output is up-to-date and ready
    let MaxTimeStampInDependencies cache ctok target bt = 
        ComputeMaxTimeStamp cache ctok target bt DateTime.MinValue 

    /// Get a scalar vector. Result must be available
    let GetScalarResult<'T>(node: Scalar<'T>, bt): ('T*DateTime) option = 
        match GetTopLevelExprByName(bt, node.Name) with 
        | ScalarBuildRule se ->
            match bt.Results.TryFind se.Id with
            | Some result ->
                match result with 
                | ScalarResult(sr) ->
                    match sr.TryGetAvailable() with                     
                    | Some (r, timestamp, _) -> Some (downcast r, timestamp)
                    | None -> None
                | _ ->failwith "Expected a scalar result."
            | None->None
        | VectorBuildRule _ -> failwith "Expected scalar."
    
    /// Get a result vector. All results must be available or thrown an exception.
    let GetVectorResult<'T>(node: Vector<'T>, bt): 'T[] = 
        match GetTopLevelExprByName(bt, node.Name) with 
        | ScalarBuildRule _ -> failwith "Expected vector."
        | VectorBuildRule ve -> AvailableAllResultsOfExpr bt ve |> List.map unbox |> Array.ofList
        
    /// Get an element of vector result or None if there were no results.
    let GetVectorResultBySlot<'T>(node: Vector<'T>, slot, bt): ('T*DateTime) option = 
        match GetTopLevelExprByName(bt, node.Name) with 
        | ScalarBuildRule _ -> failwith "Expected vector expression"
        | VectorBuildRule ve ->
            match GetVectorExprResult(bt, ve, slot).TryGetAvailable() with
            | Some (o, timestamp, _) -> Some (downcast o, timestamp)
            | None->None

    /// Given an input value, find the corresponding slot.        
    let TryGetSlotByInput<'T>(node: Vector<'T>, build: PartialBuild, found:'T->bool): int option = 
        let expr = GetExprByName(build, node)
        let id = expr.Id
        match build.Results.TryFind id with 
        | None -> None
        | Some resultSet ->
        match resultSet with 
        | VectorResult rv ->
            let MatchNames acc (slot, result) = 
                match result with
                | Available(o, _, _) ->
                    let o = o :?> 'T
                    if found o then Some slot else acc
                | _ -> acc
            let slotOption = rv.FoldLeft MatchNames None
            slotOption 
            // failwith (sprintf "Could not find requested input '%A' named '%s' in set %+A" input name rv)
        | _ -> None // failwith (sprintf "Could not find requested input: %A" input)

    
    // Redeclare functions in the incremental build scope-----------------------------------------------------------------------

    // Methods for declaring inputs and outputs            

    /// Declares a vector build input.
    let InputVector<'T> name = 
        let expr = VectorInput(NextId(), name) 
        { new Vector<'T>
          interface IVector with
               override __.Name = name
               override pe.Expr = expr }

    /// Declares a scalar build input.
    let InputScalar<'T> name = 
        let expr = ScalarInput(NextId(), name)
        { new Scalar<'T>
          interface IScalar with
               override __.Name = name
               override pe.Expr = expr }
    
            
    module Vector =
        /// Maps one vector to another using the given function.    
        let Map (taskname: string) (task: CompilationThreadToken -> 'I -> 'O) (input: Vector<'I>): Vector<'O> = 
            let input = input.Expr
            let expr = VectorMap(NextId(), taskname, input, (fun ctok x -> box (task ctok (unbox x))))
            { new Vector<'O>
              interface IVector with
                   override __.Name = taskname
                   override pe.Expr = expr }            
            
        
        /// Apply a function to each element of the vector, threading an accumulator argument
        /// through the computation. Returns intermediate results in a vector.
        let ScanLeft (taskname: string) (task: CompilationThreadToken -> 'A -> 'I -> Eventually<'A>) (acc: Scalar<'A>) (input: Vector<'I>): Vector<'A> =
            let BoxingScanLeft ctok a i = Eventually.box(task ctok (unbox a) (unbox i))
            let acc = acc.Expr
            let input = input.Expr
            let expr = VectorScanLeft(NextId(), taskname, acc, input, BoxingScanLeft) 
            { new Vector<'A>
              interface IVector with
                   override __.Name = taskname
                   override pe.Expr = expr }    
            
        /// Apply a function to a vector to get a scalar value.
        let Demultiplex (taskname: string) (task: CompilationThreadToken -> 'I[] -> Cancellable<'O>) (input: Vector<'I>): Scalar<'O> =
            let BoxingDemultiplex ctok inps =
                cancellable { 
                  let! res = task ctok (Array.map unbox inps)
                  return box res
                }
            let input = input.Expr
            let expr = ScalarDemultiplex(NextId(), taskname, input, BoxingDemultiplex)
            { new Scalar<'O>
              interface IScalar with
                   override __.Name = taskname
                   override pe.Expr = expr }                
            
        /// Creates a new vector with the same items but with 
        /// timestamp specified by the passed-in function.  
        let Stamp (taskname: string) (task: TimeStampCache -> CompilationThreadToken -> 'I -> DateTime) (input: Vector<'I>): Vector<'I> =
            let input = input.Expr
            let expr = VectorStamp (NextId(), taskname, input, (fun cache ctok x -> task cache ctok (unbox x)))
            { new Vector<'I>
              interface IVector with
                   override __.Name = taskname
                   override pe.Expr = expr }    

        let AsScalar (taskname: string) (input: Vector<'I>): Scalar<'I array> = 
            Demultiplex taskname (fun _ctok x -> cancellable.Return x) input
                  
    let VectorInput(node: Vector<'T>, values: 'T list) = (node.Name, values.Length, List.map box values)
    
    /// Declare build outputs and bind them to real values.
    type BuildDescriptionScope() =
        let mutable outputs = []

        /// Declare a named scalar output.
        member b.DeclareScalarOutput(output: Scalar<'T>)=
            outputs <- NamedScalarOutput(output) :: outputs

        /// Declare a named vector output.
        member b.DeclareVectorOutput(output: Vector<'T>)=
            outputs <- NamedVectorOutput(output) :: outputs

        /// Set the concrete inputs for this build
        member b.GetInitialPartialBuild(inputs: BuildInput list) =
            ToBound(ToBuild outputs, inputs)   


        

// Record the most recent IncrementalBuilder events, so we can more easily unittest/debug the 
// 'incremental' behavior of the product.
module IncrementalBuilderEventTesting = 

    type internal FixedLengthMRU<'T>() =
        let MAX = 400   // Length of the MRU.  For our current unit tests, 400 is enough.
        let data = Array.create MAX None
        let mutable curIndex = 0
        let mutable numAdds = 0
        // called by the product, to note when a parse/typecheck happens for a file
        member this.Add(filename:'T) =
            numAdds <- numAdds + 1
            data.[curIndex] <- Some filename
            curIndex <- (curIndex + 1) % MAX
        member this.CurrentEventNum = numAdds
        // called by unit tests, returns 'n' most recent additions.
        member this.MostRecentList(n: int) : list<'T> =
            if n < 0 || n > MAX then
                raise <| new System.ArgumentOutOfRangeException("n", sprintf "n must be between 0 and %d, inclusive, but got %d" MAX n)
            let mutable remaining = n
            let mutable s = []
            let mutable i = curIndex - 1
            while remaining <> 0 do
                if i < 0 then
                    i <- MAX - 1
                match data.[i] with
                | None -> ()
                | Some x -> s <- x :: s
                i <- i - 1
                remaining <- remaining - 1
            List.rev s

    type IBEvent =
        | IBEParsed of string // filename
        | IBETypechecked of string // filename
        | IBECreated

    // ++GLOBAL MUTABLE STATE FOR TESTING++
    let MRU = new FixedLengthMRU<IBEvent>()  
    let GetMostRecentIncrementalBuildEvents(n) = MRU.MostRecentList(n)
    let GetCurrentIncrementalBuildEventNum() = MRU.CurrentEventNum 

module Tc = FSharp.Compiler.TypeChecker


/// Accumulated results of type checking.
[<NoEquality; NoComparison>]
type TypeCheckAccumulator =
    { tcState: TcState
      tcImports: TcImports
      tcGlobals: TcGlobals
      tcConfig: TcConfig
      tcEnvAtEndOfFile: TcEnv

      /// Accumulated resolutions, last file first
      tcResolutionsRev: TcResolutions list

      /// Accumulated symbol uses, last file first
      tcSymbolUsesRev: TcSymbolUses list

      /// Accumulated 'open' declarations, last file first
      tcOpenDeclarationsRev: OpenDeclaration[] list

      topAttribs: TopAttribs option

      /// Result of checking most recent file, if any
      latestImplFile: TypedImplFile option

      latestCcuSigForFile: ModuleOrNamespaceType option

      tcDependencyFiles: string list

      /// Disambiguation table for module names
      tcModuleNamesDict: ModuleNamesDict

      /// Accumulated errors, last file first
      tcErrorsRev:(PhasedDiagnostic * FSharpErrorSeverity)[] list }

      
/// Global service state
type FrameworkImportsCacheKey = (*resolvedpath*)string list * string * (*TargetFrameworkDirectories*)string list* (*fsharpBinaries*)string

/// Represents a cache of 'framework' references that can be shared betweeen multiple incremental builds
type FrameworkImportsCache(keepStrongly) = 

    // Mutable collection protected via CompilationThreadToken 
    let frameworkTcImportsCache = AgedLookup<CompilationThreadToken, FrameworkImportsCacheKey, (TcGlobals * TcImports)>(keepStrongly, areSimilar=(fun (x, y) -> x = y)) 

    /// Reduce the size of the cache in low-memory scenarios
    member __.Downsize(ctok) = frameworkTcImportsCache.Resize(ctok, keepStrongly=0)

    /// Clear the cache
    member __.Clear(ctok) = frameworkTcImportsCache.Clear(ctok)

    /// This function strips the "System" assemblies from the tcConfig and returns a age-cached TcImports for them.
    member __.Get(ctok, tcConfig: TcConfig) =
      cancellable {
        // Split into installed and not installed.
        let frameworkDLLs, nonFrameworkResolutions, unresolved = TcAssemblyResolutions.SplitNonFoundationalResolutions(ctok, tcConfig)
        let frameworkDLLsKey = 
            frameworkDLLs 
            |> List.map (fun ar->ar.resolvedPath) // The cache key. Just the minimal data.
            |> List.sort  // Sort to promote cache hits.

        let! tcGlobals, frameworkTcImports = 
          cancellable {
            // Prepare the frameworkTcImportsCache
            //
            // The data elements in this key are very important. There should be nothing else in the TcConfig that logically affects
            // the import of a set of framework DLLs into F# CCUs. That is, the F# CCUs that result from a set of DLLs (including
            // FSharp.Core.dll and mscorlib.dll) must be logically invariant of all the other compiler configuration parameters.
            let key = (frameworkDLLsKey, 
                        tcConfig.primaryAssembly.Name, 
                        tcConfig.GetTargetFrameworkDirectories(), 
                        tcConfig.fsharpBinariesDir)

            match frameworkTcImportsCache.TryGet (ctok, key) with 
            | Some res -> return res
            | None -> 
                let tcConfigP = TcConfigProvider.Constant(tcConfig)
                let! ((tcGlobals, tcImports) as res) = TcImports.BuildFrameworkTcImports (ctok, tcConfigP, frameworkDLLs, nonFrameworkResolutions)
                frameworkTcImportsCache.Put(ctok, key, res)
                return tcGlobals, tcImports
          }
        return tcGlobals, frameworkTcImports, nonFrameworkResolutions, unresolved
      }


//------------------------------------------------------------------------------------
// Rules for reactive building.
//
// This phrases the compile as a series of vector functions and vector manipulations.
// Rules written in this language are then transformed into a plan to execute the 
// various steps of the process.
//-----------------------------------------------------------------------------------


/// Represents the interim state of checking an assembly
type PartialCheckResults = 
    { TcState: TcState 
      TcImports: TcImports 
      TcGlobals: TcGlobals 
      TcConfig: TcConfig 
      TcEnvAtEnd: TcEnv 

      /// Kept in a stack so that each incremental update shares storage with previous files
      TcErrorsRev: (PhasedDiagnostic * FSharpErrorSeverity)[] list 

      /// Kept in a stack so that each incremental update shares storage with previous files
      TcResolutionsRev: TcResolutions list 

      /// Kept in a stack so that each incremental update shares storage with previous files
      TcSymbolUsesRev: TcSymbolUses list 

      /// Kept in a stack so that each incremental update shares storage with previous files
      TcOpenDeclarationsRev: OpenDeclaration[] list

      /// Disambiguation table for module names
      ModuleNamesDict: ModuleNamesDict

      TcDependencyFiles: string list 

      TopAttribs: TopAttribs option

      TimeStamp: DateTime

      LatestImplementationFile: TypedImplFile option 

      LastestCcuSigForFile: ModuleOrNamespaceType option }

    member x.TcErrors  = Array.concat (List.rev x.TcErrorsRev)
    member x.TcSymbolUses  = List.rev x.TcSymbolUsesRev

    static member Create (tcAcc: TypeCheckAccumulator, timestamp) = 
        { TcState = tcAcc.tcState
          TcImports = tcAcc.tcImports
          TcGlobals = tcAcc.tcGlobals
          TcConfig = tcAcc.tcConfig
          TcEnvAtEnd = tcAcc.tcEnvAtEndOfFile
          TcErrorsRev = tcAcc.tcErrorsRev
          TcResolutionsRev = tcAcc.tcResolutionsRev
          TcSymbolUsesRev = tcAcc.tcSymbolUsesRev
          TcOpenDeclarationsRev = tcAcc.tcOpenDeclarationsRev
          TcDependencyFiles = tcAcc.tcDependencyFiles
          TopAttribs = tcAcc.topAttribs
          ModuleNamesDict = tcAcc.tcModuleNamesDict
          TimeStamp = timestamp 
          LatestImplementationFile = tcAcc.latestImplFile 
          LastestCcuSigForFile = tcAcc.latestCcuSigForFile }


[<AutoOpen>]
module Utilities = 
    let TryFindFSharpStringAttribute tcGlobals attribSpec attribs =
        match TryFindFSharpAttribute tcGlobals attribSpec attribs with
        | Some (Attrib(_, _, [ AttribStringArg(s) ], _, _, _, _))  -> Some s
        | _ -> None

/// The implementation of the information needed by TcImports in CompileOps.fs for an F# assembly reference.
//
/// Constructs the build data (IRawFSharpAssemblyData) representing the assembly when used 
/// as a cross-assembly reference.  Note the assembly has not been generated on disk, so this is
/// a virtualized view of the assembly contents as computed by background checking.
type RawFSharpAssemblyDataBackedByLanguageService (tcConfig, tcGlobals, tcState: TcState, outfile, topAttrs, assemblyName, ilAssemRef) = 

    let generatedCcu = tcState.Ccu
    let exportRemapping = MakeExportRemapping generatedCcu generatedCcu.Contents
                      
    let sigData = 
        let _sigDataAttributes, sigDataResources = Driver.EncodeInterfaceData(tcConfig, tcGlobals, exportRemapping, generatedCcu, outfile, true)
        [ for r in sigDataResources  do
            let ccuName = GetSignatureDataResourceName r
            yield (ccuName, (fun () -> r.GetBytes())) ]

    let autoOpenAttrs = topAttrs.assemblyAttrs |> List.choose (List.singleton >> TryFindFSharpStringAttribute tcGlobals tcGlobals.attrib_AutoOpenAttribute)

    let ivtAttrs = topAttrs.assemblyAttrs |> List.choose (List.singleton >> TryFindFSharpStringAttribute tcGlobals tcGlobals.attrib_InternalsVisibleToAttribute)

    interface IRawFSharpAssemblyData with 
        member __.GetAutoOpenAttributes(_ilg) = autoOpenAttrs
        member __.GetInternalsVisibleToAttributes(_ilg) =  ivtAttrs
        member __.TryGetILModuleDef() = None
        member __.GetRawFSharpSignatureData(_m, _ilShortAssemName, _filename) = sigData
        member __.GetRawFSharpOptimizationData(_m, _ilShortAssemName, _filename) = [ ]
        member __.GetRawTypeForwarders() = mkILExportedTypes []  // TODO: cross-project references with type forwarders
        member __.ShortAssemblyName = assemblyName
        member __.ILScopeRef = IL.ILScopeRef.Assembly ilAssemRef
        member __.ILAssemblyRefs = [] // These are not significant for service scenarios
        member __.HasAnyFSharpSignatureDataAttribute =  true
        member __.HasMatchingFSharpSignatureDataAttribute _ilg = true


/// Manages an incremental build graph for the build of a single F# project
type IncrementalBuilder(tcGlobals, frameworkTcImports, nonFrameworkAssemblyInputs, nonFrameworkResolutions, unresolvedReferences, tcConfig: TcConfig, projectDirectory, outfile, 
                        assemblyName, niceNameGen: Ast.NiceNameGenerator, lexResourceManager, 
                        sourceFiles, loadClosureOpt: LoadClosure option, 
                        keepAssemblyContents, keepAllBackgroundResolutions, maxTimeShareMilliseconds) =

    let tcConfigP = TcConfigProvider.Constant(tcConfig)
    let importsInvalidated = new Event<string>()
    let fileParsed = new Event<string>()
    let beforeFileChecked = new Event<string>()
    let fileChecked = new Event<string>()
    let projectChecked = new Event<unit>()

    // Check for the existence of loaded sources and prepend them to the sources list if present.
    let sourceFiles = tcConfig.GetAvailableLoadedSources() @ (sourceFiles |>List.map (fun s -> rangeStartup, s))

    // Mark up the source files with an indicator flag indicating if they are the last source file in the project
    let sourceFiles = 
        let flags, isExe = tcConfig.ComputeCanContainEntryPoint(sourceFiles |> List.map snd)
        ((sourceFiles, flags) ||> List.map2 (fun (m, nm) flag -> (m, nm, (flag, isExe))))

    let defaultTimeStamp = DateTime.UtcNow

    let basicDependencies = 
        [ for (UnresolvedAssemblyReference(referenceText, _))  in unresolvedReferences do
            // Exclude things that are definitely not a file name
            if not(FileSystem.IsInvalidPathShim(referenceText)) then 
                let file = if FileSystem.IsPathRootedShim(referenceText) then referenceText else Path.Combine(projectDirectory, referenceText) 
                yield file 

          for r in nonFrameworkResolutions do 
                yield  r.resolvedPath  ]

    let allDependencies =
        [| yield! basicDependencies
           for (_, f, _) in sourceFiles do
                yield f |]

    // The IncrementalBuilder needs to hold up to one item that needs to be disposed, which is the tcImports for the incremental
    // build. 
    let mutable cleanupItem = None: TcImports option
    let disposeCleanupItem() =
            match cleanupItem with 
            | None -> ()
            | Some item -> 
                cleanupItem <- None
                dispose item 

    let setCleanupItem x = 
            assert cleanupItem.IsNone
            cleanupItem <- Some x

    let mutable disposed = false
    let assertNotDisposed() =
        if disposed then  
            System.Diagnostics.Debug.Assert(false, "IncrementalBuild object has already been disposed!")

    let mutable referenceCount = 0

    //----------------------------------------------------
    // START OF BUILD TASK FUNCTIONS 
                
    /// This is a build task function that gets placed into the build rules as the computation for a VectorStamp
    ///
    /// Get the timestamp of the given file name.
    let StampFileNameTask (cache: TimeStampCache) _ctok (_m: range, filename: string, _isLastCompiland) =
        assertNotDisposed()
        cache.GetFileTimeStamp filename

    /// This is a build task function that gets placed into the build rules as the computation for a VectorMap
    ///
    /// Parse the given file and return the given input.
    let ParseTask ctok (sourceRange: range, filename: string, isLastCompiland) =
        assertNotDisposed()
        DoesNotRequireCompilerThreadTokenAndCouldPossiblyBeMadeConcurrent  ctok

        let errorLogger = CompilationErrorLogger("ParseTask", tcConfig.errorSeverityOptions)
        // Return the disposable object that cleans up
        use _holder = new CompilationGlobalsScope(errorLogger, BuildPhase.Parse)

        try  
            IncrementalBuilderEventTesting.MRU.Add(IncrementalBuilderEventTesting.IBEParsed filename)
            let input = ParseOneInputFile(tcConfig, lexResourceManager, [], filename, isLastCompiland, errorLogger, (*retryLocked*)true)
            fileParsed.Trigger (filename)

            input, sourceRange, filename, errorLogger.GetErrors ()
        with exn -> 
            let msg = sprintf "unexpected failure in IncrementalFSharpBuild.Parse\nerror = %s" (exn.ToString())
            System.Diagnostics.Debug.Assert(false, msg)
            failwith msg
                
        
    /// This is a build task function that gets placed into the build rules as the computation for a Vector.Stamp
    ///
    /// Timestamps of referenced assemblies are taken from the file's timestamp.
    let StampReferencedAssemblyTask (cache: TimeStampCache) ctok (_ref, timeStamper) =
        assertNotDisposed()
        timeStamper cache ctok
                
         
    /// This is a build task function that gets placed into the build rules as the computation for a Vector.Demultiplex
    ///
    // Link all the assemblies together and produce the input typecheck accumulator               
    let CombineImportedAssembliesTask ctok _ : Cancellable<TypeCheckAccumulator> =
      cancellable {
        assertNotDisposed()
        let errorLogger = CompilationErrorLogger("CombineImportedAssembliesTask", tcConfig.errorSeverityOptions)
        // Return the disposable object that cleans up
        use _holder = new CompilationGlobalsScope(errorLogger, BuildPhase.Parameter)

        let! tcImports = 
          cancellable {
            try
                // We dispose any previous tcImports, for the case where a dependency changed which caused this part
                // of the partial build to be re-evaluated.
                disposeCleanupItem()

                let! tcImports = TcImports.BuildNonFrameworkTcImports(ctok, tcConfigP, tcGlobals, frameworkTcImports, nonFrameworkResolutions, unresolvedReferences)  
#if !NO_EXTENSIONTYPING
                tcImports.GetCcusExcludingBase() |> Seq.iter (fun ccu -> 
                    // When a CCU reports an invalidation, merge them together and just report a 
                    // general "imports invalidated". This triggers a rebuild.
                    ccu.Deref.InvalidateEvent.Add(fun msg -> importsInvalidated.Trigger msg))
#endif
                    
                    
                // The tcImports must be cleaned up if this builder ever gets disposed. We also dispose any previous
                // tcImports should we be re-creating an entry because a dependency changed which caused this part
                // of the partial build to be re-evaluated.
                setCleanupItem tcImports

                return tcImports
            with e -> 
                System.Diagnostics.Debug.Assert(false, sprintf "Could not BuildAllReferencedDllTcImports %A" e)
                errorLogger.Warning(e)
                return frameworkTcImports           
          }

        let tcInitial = GetInitialTcEnv (assemblyName, rangeStartup, tcConfig, tcImports, tcGlobals)
        let tcState = GetInitialTcState (rangeStartup, assemblyName, tcConfig, tcGlobals, tcImports, niceNameGen, tcInitial)
        let loadClosureErrors = 
           [ match loadClosureOpt with 
             | None -> ()
             | Some loadClosure -> 
                for inp in loadClosure.Inputs do
                    for (err, isError) in inp.MetaCommandDiagnostics do 
                        yield err, (if isError then FSharpErrorSeverity.Error else FSharpErrorSeverity.Warning) ]

        let initialErrors = Array.append (Array.ofList loadClosureErrors) (errorLogger.GetErrors())
        let tcAcc = 
            { tcGlobals=tcGlobals
              tcImports=tcImports
              tcState=tcState
              tcConfig=tcConfig
              tcEnvAtEndOfFile=tcInitial
              tcResolutionsRev=[]
              tcSymbolUsesRev=[]
              tcOpenDeclarationsRev=[]
              topAttribs=None
              latestImplFile=None
              latestCcuSigForFile=None
              tcDependencyFiles=basicDependencies
              tcErrorsRev = [ initialErrors ] 
              tcModuleNamesDict = Map.empty }   
        return tcAcc }
                
    /// This is a build task function that gets placed into the build rules as the computation for a Vector.ScanLeft
    ///
    /// Type check all files.     
    let TypeCheckTask ctok (tcAcc: TypeCheckAccumulator) input: Eventually<TypeCheckAccumulator> =    
        assertNotDisposed()
        match input with 
        | Some input, _sourceRange, filename, parseErrors->
            IncrementalBuilderEventTesting.MRU.Add(IncrementalBuilderEventTesting.IBETypechecked filename)
            let capturingErrorLogger = CompilationErrorLogger("TypeCheckTask", tcConfig.errorSeverityOptions)
            let errorLogger = GetErrorLoggerFilteringByScopedPragmas(false, GetScopedPragmasForInput(input), capturingErrorLogger)
            let fullComputation = 
                eventually {
                    beforeFileChecked.Trigger (filename)

                    ApplyMetaCommandsFromInputToTcConfig (tcConfig, input, Path.GetDirectoryName filename) |> ignore
                    let sink = TcResultsSinkImpl(tcAcc.tcGlobals)
                    let hadParseErrors = not (Array.isEmpty parseErrors)

                    let input, moduleNamesDict = DeduplicateParsedInputModuleName tcAcc.tcModuleNamesDict input

                    let! (tcEnvAtEndOfFile, topAttribs, implFile, ccuSigForFile), tcState = 
                        TypeCheckOneInputEventually 
                            ((fun () -> hadParseErrors || errorLogger.ErrorCount > 0), 
                             tcConfig, tcAcc.tcImports, 
                             tcAcc.tcGlobals, 
                             None, 
                             TcResultsSink.WithSink sink, 
                             tcAcc.tcState, input)
                        
                    /// Only keep the typed interface files when doing a "full" build for fsc.exe, otherwise just throw them away
                    let implFile = if keepAssemblyContents then implFile else None
                    let tcResolutions = if keepAllBackgroundResolutions then sink.GetResolutions() else TcResolutions.Empty
                    let tcEnvAtEndOfFile = (if keepAllBackgroundResolutions then tcEnvAtEndOfFile else tcState.TcEnvFromImpls)
                    let tcSymbolUses = sink.GetSymbolUses()  
                    
                    RequireCompilationThread ctok // Note: events get raised on the CompilationThread

                    fileChecked.Trigger (filename)
                    let newErrors = Array.append parseErrors (capturingErrorLogger.GetErrors())
                    return {tcAcc with tcState=tcState 
                                       tcEnvAtEndOfFile=tcEnvAtEndOfFile
                                       topAttribs=Some topAttribs
                                       latestImplFile=implFile
                                       latestCcuSigForFile=Some ccuSigForFile
                                       tcResolutionsRev=tcResolutions :: tcAcc.tcResolutionsRev
                                       tcSymbolUsesRev=tcSymbolUses :: tcAcc.tcSymbolUsesRev
                                       tcOpenDeclarationsRev = sink.GetOpenDeclarations() :: tcAcc.tcOpenDeclarationsRev
                                       tcErrorsRev = newErrors :: tcAcc.tcErrorsRev 
                                       tcModuleNamesDict = moduleNamesDict
                                       tcDependencyFiles = filename :: tcAcc.tcDependencyFiles } 
                }
                    
            // Run part of the Eventually<_> computation until a timeout is reached. If not complete, 
            // return a new Eventually<_> computation which recursively runs more of the computation.
            //   - When the whole thing is finished commit the error results sent through the errorLogger.
            //   - Each time we do real work we reinstall the CompilationGlobalsScope
            let timeSlicedComputation = 
                    fullComputation |> 
                        Eventually.repeatedlyProgressUntilDoneOrTimeShareOverOrCanceled 
                            maxTimeShareMilliseconds
                            CancellationToken.None
                            (fun ctok f -> 
                                // Reinstall the compilation globals each time we start or restart
                                use unwind = new CompilationGlobalsScope (errorLogger, BuildPhase.TypeCheck) 
                                f ctok)
                               
            timeSlicedComputation
        | _ -> 
            Eventually.Done tcAcc


    /// This is a build task function that gets placed into the build rules as the computation for a Vector.Demultiplex
    ///
    /// Finish up the typechecking to produce outputs for the rest of the compilation process
    let FinalizeTypeCheckTask ctok (tcStates: TypeCheckAccumulator[]) = 
      cancellable {
        assertNotDisposed()
        DoesNotRequireCompilerThreadTokenAndCouldPossiblyBeMadeConcurrent  ctok

        let errorLogger = CompilationErrorLogger("CombineImportedAssembliesTask", tcConfig.errorSeverityOptions)
        use _holder = new CompilationGlobalsScope(errorLogger, BuildPhase.TypeCheck)

        // Get the state at the end of the type-checking of the last file
        let finalAcc = tcStates.[tcStates.Length-1]

        // Finish the checking
        let (_tcEnvAtEndOfLastFile, topAttrs, mimpls, _), tcState = 
            let results = tcStates |> List.ofArray |> List.map (fun acc-> acc.tcEnvAtEndOfFile, defaultArg acc.topAttribs EmptyTopAttrs, acc.latestImplFile, acc.latestCcuSigForFile)
            TypeCheckMultipleInputsFinish (results, finalAcc.tcState)
  
        let ilAssemRef, tcAssemblyDataOpt, tcAssemblyExprOpt = 
            try
                // TypeCheckClosedInputSetFinish fills in tcState.Ccu but in incremental scenarios we don't want this, 
                // so we make this temporary here
                let oldContents = tcState.Ccu.Deref.Contents
                try
                    let tcState, tcAssemblyExpr = TypeCheckClosedInputSetFinish (mimpls, tcState)

                    // Compute the identity of the generated assembly based on attributes, options etc.
                    // Some of this is duplicated from fsc.fs
                    let ilAssemRef = 
                        let publicKey = 
                            try 
                                let signingInfo = Driver.ValidateKeySigningAttributes (tcConfig, tcGlobals, topAttrs)
                                match Driver.GetStrongNameSigner signingInfo with 
                                | None -> None
                                | Some s -> Some (PublicKey.KeyAsToken(s.PublicKey))
                            with e -> 
                                errorRecoveryNoRange e
                                None
                        let locale = TryFindFSharpStringAttribute tcGlobals (tcGlobals.FindSysAttrib  "System.Reflection.AssemblyCultureAttribute") topAttrs.assemblyAttrs
                        let assemVerFromAttrib = 
                            TryFindFSharpStringAttribute tcGlobals (tcGlobals.FindSysAttrib "System.Reflection.AssemblyVersionAttribute") topAttrs.assemblyAttrs 
                            |> Option.bind  (fun v -> try Some (parseILVersion v) with _ -> None)
                        let ver = 
                            match assemVerFromAttrib with 
                            | None -> tcConfig.version.GetVersionInfo(tcConfig.implicitIncludeDir)
                            | Some v -> v
                        ILAssemblyRef.Create(assemblyName, None, publicKey, false, Some ver, locale)
                
                    let tcAssemblyDataOpt = 
                        try

                          // Assemblies containing type provider components can not successfully be used via cross-assembly references.
                          // We return 'None' for the assembly portion of the cross-assembly reference 
                          let hasTypeProviderAssemblyAttrib = 
                              topAttrs.assemblyAttrs |> List.exists (fun (Attrib(tcref, _, _, _, _, _, _)) -> 
                                  let nm = tcref.CompiledRepresentationForNamedType.BasicQualifiedName 
                                  nm = typeof<Microsoft.FSharp.Core.CompilerServices.TypeProviderAssemblyAttribute>.FullName)

                          if tcState.CreatesGeneratedProvidedTypes || hasTypeProviderAssemblyAttrib then
                            None
                          else
                            Some  (RawFSharpAssemblyDataBackedByLanguageService (tcConfig, tcGlobals, tcState, outfile, topAttrs, assemblyName, ilAssemRef) :> IRawFSharpAssemblyData)

                        with e -> 
                            errorRecoveryNoRange e
                            None
                    ilAssemRef, tcAssemblyDataOpt, Some tcAssemblyExpr
                finally 
                    tcState.Ccu.Deref.Contents <- oldContents
            with e -> 
                errorRecoveryNoRange e
                mkSimpleAssemblyRef assemblyName, None, None

        let finalAccWithErrors = 
            { finalAcc with 
                tcErrorsRev = errorLogger.GetErrors() :: finalAcc.tcErrorsRev 
                topAttribs = Some topAttrs
            }
        return ilAssemRef, tcAssemblyDataOpt, tcAssemblyExprOpt, finalAccWithErrors
      }

    // END OF BUILD TASK FUNCTIONS
    // ---------------------------------------------------------------------------------------------            

    // ---------------------------------------------------------------------------------------------            
    // START OF BUILD DESCRIPTION

    // Inputs
    let fileNamesNode               = InputVector<range*string*(bool*bool)> "FileNames"
    let referencedAssembliesNode    = InputVector<Choice<string, IProjectReference>*(TimeStampCache -> CompilationThreadToken -> DateTime)> "ReferencedAssemblies"
        
    // Build
    let stampedFileNamesNode        = Vector.Stamp "SourceFileTimeStamps" StampFileNameTask fileNamesNode
    let stampedReferencedAssembliesNode = Vector.Stamp "StampReferencedAssembly" StampReferencedAssemblyTask referencedAssembliesNode
    let initialTcAccNode            = Vector.Demultiplex "CombineImportedAssemblies" CombineImportedAssembliesTask stampedReferencedAssembliesNode
    let tcStatesNode                = Vector.ScanLeft "TypeCheckingStates" (fun ctok tcAcc n -> TypeCheckTask ctok tcAcc (ParseTask ctok n)) initialTcAccNode stampedFileNamesNode
    let finalizedTypeCheckNode      = Vector.Demultiplex "FinalizeTypeCheck" FinalizeTypeCheckTask tcStatesNode

    // Outputs
    let buildDescription            = new BuildDescriptionScope ()

    do buildDescription.DeclareVectorOutput stampedFileNamesNode
    do buildDescription.DeclareVectorOutput stampedReferencedAssembliesNode
    do buildDescription.DeclareVectorOutput tcStatesNode
    do buildDescription.DeclareScalarOutput initialTcAccNode
    do buildDescription.DeclareScalarOutput finalizedTypeCheckNode

    // END OF BUILD DESCRIPTION
    // ---------------------------------------------------------------------------------------------            

    do IncrementalBuilderEventTesting.MRU.Add(IncrementalBuilderEventTesting.IBECreated)

    let buildInputs = [ BuildInput.VectorInput (fileNamesNode, sourceFiles)
                        BuildInput.VectorInput (referencedAssembliesNode, nonFrameworkAssemblyInputs) ]

    // This is the initial representation of progress through the build, i.e. we have made no progress.
    let mutable partialBuild = buildDescription.GetInitialPartialBuild (buildInputs)

    let SavePartialBuild (ctok: CompilationThreadToken) b = 
        RequireCompilationThread ctok // modifying state
        partialBuild <- b

    let MaxTimeStampInDependencies cache (ctok: CompilationThreadToken) (output: INode) = 
        IncrementalBuild.MaxTimeStampInDependencies cache ctok output.Name partialBuild 

    member this.IncrementUsageCount() = 
        assertNotDisposed() 
        System.Threading.Interlocked.Increment(&referenceCount) |> ignore
        { new System.IDisposable with member __.Dispose() = this.DecrementUsageCount() }

    member __.DecrementUsageCount() = 
        assertNotDisposed()
        let currentValue =  System.Threading.Interlocked.Decrement(&referenceCount)
        if currentValue = 0 then 
                disposed <- true
                disposeCleanupItem()

    member __.IsAlive = referenceCount > 0

    member __.TcConfig = tcConfig

    member __.FileParsed = fileParsed.Publish

    member __.BeforeFileChecked = beforeFileChecked.Publish

    member __.FileChecked = fileChecked.Publish

    member __.ProjectChecked = projectChecked.Publish

    member __.ImportedCcusInvalidated = importsInvalidated.Publish

    member __.AllDependenciesDeprecated = allDependencies

#if !NO_EXTENSIONTYPING
    member __.ThereAreLiveTypeProviders = 
        let liveTPs =
            match cleanupItem with 
            | None -> []
            | Some tcImports -> [for ia in tcImports.GetImportedAssemblies() do yield! ia.TypeProviders]
        match liveTPs with
        | [] -> false
        | _ -> true                
#endif

    member __.Step (ctok: CompilationThreadToken) =  
      cancellable {
        let cache = TimeStampCache(defaultTimeStamp) // One per step
        let! res = IncrementalBuild.Step cache ctok SavePartialBuild (Target(tcStatesNode, None)) partialBuild
        match res with 
        | None -> 
            projectChecked.Trigger()
            return false
        | Some _ -> 
            return true
      }
    
    member builder.GetCheckResultsBeforeFileInProjectEvenIfStale (filename): PartialCheckResults option  = 
        let slotOfFile = builder.GetSlotOfFileName filename
        let result = 
            match slotOfFile with
            | (*first file*) 0 -> GetScalarResult(initialTcAccNode, partialBuild)
            | _ -> GetVectorResultBySlot(tcStatesNode, slotOfFile-1, partialBuild)  
        
        match result with
        | Some (tcAcc, timestamp) -> Some (PartialCheckResults.Create (tcAcc, timestamp))
        | _ -> None
        
    
    member builder.AreCheckResultsBeforeFileInProjectReady (filename) = 
        let slotOfFile = builder.GetSlotOfFileName filename
        let cache = TimeStampCache(defaultTimeStamp)
        match slotOfFile with
        | (*first file*) 0 -> IncrementalBuild.IsReady cache (Target(initialTcAccNode, None)) partialBuild 
        | _ -> IncrementalBuild.IsReady cache (Target(tcStatesNode, Some (slotOfFile-1))) partialBuild  
        
    member __.GetCheckResultsBeforeSlotInProject (ctok: CompilationThreadToken, slotOfFile) = 
      cancellable {
        let cache = TimeStampCache(defaultTimeStamp)
        let! result = 
          cancellable {
            match slotOfFile with
            | (*first file*) 0 -> 
                let! build = IncrementalBuild.Eval cache ctok SavePartialBuild initialTcAccNode partialBuild
                return GetScalarResult(initialTcAccNode, build)
            | _ -> 
                let! build = IncrementalBuild.EvalUpTo cache ctok SavePartialBuild (tcStatesNode, (slotOfFile-1)) partialBuild
                return GetVectorResultBySlot(tcStatesNode, slotOfFile-1, build)  
          }
        
        match result with
        | Some (tcAcc, timestamp) -> return PartialCheckResults.Create (tcAcc, timestamp)
        | None -> return! failwith "Build was not evaluated, expected the results to be ready after 'Eval' (GetCheckResultsBeforeSlotInProject)."
      }

    member builder.GetCheckResultsBeforeFileInProject (ctok: CompilationThreadToken, filename) = 
        let slotOfFile = builder.GetSlotOfFileName filename
        builder.GetCheckResultsBeforeSlotInProject (ctok, slotOfFile)

    member builder.GetCheckResultsAfterFileInProject (ctok: CompilationThreadToken, filename) = 
        let slotOfFile = builder.GetSlotOfFileName filename + 1
        builder.GetCheckResultsBeforeSlotInProject (ctok, slotOfFile)

    member builder.GetCheckResultsAfterLastFileInProject (ctok: CompilationThreadToken) = 
        builder.GetCheckResultsBeforeSlotInProject(ctok, builder.GetSlotsCount()) 

    member __.GetCheckResultsAndImplementationsForProject(ctok: CompilationThreadToken) = 
      cancellable {
        let cache = TimeStampCache(defaultTimeStamp)
        let! build = IncrementalBuild.Eval cache ctok SavePartialBuild finalizedTypeCheckNode partialBuild
        match GetScalarResult(finalizedTypeCheckNode, build) with
        | Some ((ilAssemRef, tcAssemblyDataOpt, tcAssemblyExprOpt, tcAcc), timestamp) -> 
            return PartialCheckResults.Create (tcAcc, timestamp), ilAssemRef, tcAssemblyDataOpt, tcAssemblyExprOpt
        | None -> 
            // helpers to diagnose https://github.com/Microsoft/visualfsharp/pull/2460/
            let brname = match GetTopLevelExprByName(build, finalizedTypeCheckNode.Name) with  ScalarBuildRule se ->se.Id | _ -> Id 0xdeadbeef
            let data = (finalizedTypeCheckNode.Name, 
                        ((build.Results :> IDictionary<_, _>).Keys |> Seq.toArray), 
                        brname, 
                        build.Results.ContainsKey brname, 
                        build.Results.TryFind brname |> Option.map (function ScalarResult(sr) -> Some(sr.TryGetAvailable().IsSome) | _ -> None))
            let msg = sprintf "Build was not evaluated, expected the results to be ready after 'Eval' (GetCheckResultsAndImplementationsForProject, data = %A)." data
            return! failwith  msg
      }
        
    member __.GetLogicalTimeStampForProject(cache, ctok: CompilationThreadToken) = 
        let t1 = MaxTimeStampInDependencies cache ctok stampedFileNamesNode 
        let t2 = MaxTimeStampInDependencies cache ctok stampedReferencedAssembliesNode 
        max t1 t2
        
    member __.GetSlotOfFileName(filename: string) =
        // Get the slot of the given file and force it to build.
        let CompareFileNames (_, f2, _) = 
            let result = 
                   String.Compare(filename, f2, StringComparison.CurrentCultureIgnoreCase)=0
                || String.Compare(FileSystem.GetFullPathShim(filename), FileSystem.GetFullPathShim(f2), StringComparison.CurrentCultureIgnoreCase)=0
            result
        match TryGetSlotByInput(fileNamesNode, partialBuild, CompareFileNames) with
        | Some slot -> slot
        | None -> failwith (sprintf "The file '%s' was not part of the project. Did you call InvalidateConfiguration when the list of files in the project changed?" filename)
        
    member __.GetSlotsCount () =
        let expr = GetExprByName(partialBuild, fileNamesNode)
        match partialBuild.Results.TryFind(expr.Id) with
        | Some (VectorResult vr) -> vr.Size
        | _ -> failwith "Failed to find sizes"
      
    member builder.GetParseResultsForFile (ctok: CompilationThreadToken, filename) =
      cancellable {
        let slotOfFile = builder.GetSlotOfFileName filename
        let! results = 
          cancellable {
            match GetVectorResultBySlot(stampedFileNamesNode, slotOfFile, partialBuild) with
            | Some (results, _) ->  return results
            | None -> 
                let cache = TimeStampCache(defaultTimeStamp)
                let! build = IncrementalBuild.EvalUpTo cache ctok SavePartialBuild (stampedFileNamesNode, slotOfFile) partialBuild  
                match GetVectorResultBySlot(stampedFileNamesNode, slotOfFile, build) with
                | Some (results, _) -> return results
                | None -> return! failwith "Build was not evaluated, expected the results to be ready after 'Eval' (GetParseResultsForFile)."
          }
        // re-parse on demand instead of retaining
        return ParseTask ctok results
      }

    member __.SourceFiles  = sourceFiles  |> List.map (fun (_, f, _) -> f)

    /// CreateIncrementalBuilder (for background type checking). Note that fsc.fs also
    /// creates an incremental builder used by the command line compiler.
    static member TryCreateBackgroundBuilderForProjectOptions
                      (ctok, legacyReferenceResolver, defaultFSharpBinariesDir,
                       frameworkTcImportsCache: FrameworkImportsCache,
                       loadClosureOpt: LoadClosure option,
                       sourceFiles: string list,
<<<<<<< HEAD
                       commandLineArgs:string list,
=======
                       commandLineArgs: string list,
>>>>>>> 88d18d99
                       projectReferences, projectDirectory,
                       useScriptResolutionRules, keepAssemblyContents,
                       keepAllBackgroundResolutions, maxTimeShareMilliseconds,
                       tryGetMetadataSnapshot, suggestNamesForErrors) =
      let useSimpleResolutionSwitch = "--simpleresolution"

      cancellable {

        // Trap and report warnings and errors from creation.
        let delayedLogger = CapturingErrorLogger("IncrementalBuilderCreation")
        use _unwindEL = PushErrorLoggerPhaseUntilUnwind (fun _ -> delayedLogger)
        use _unwindBP = PushThreadBuildPhaseUntilUnwind BuildPhase.Parameter

        let! builderOpt =
         cancellable {
          try

            // Create the builder.         
            // Share intern'd strings across all lexing/parsing
            let resourceManager = new Lexhelp.LexResourceManager() 

            /// Create a type-check configuration
            let tcConfigB, sourceFilesNew = 

                let getSwitchValue switchstring =
                    match commandLineArgs |> Seq.tryFindIndex(fun s -> s.StartsWithOrdinal(switchstring)) with
                    | Some idx -> Some(commandLineArgs.[idx].Substring(switchstring.Length))
                    | _ -> None

                // see also fsc.fs: runFromCommandLineToImportingAssemblies(), as there are many similarities to where the PS creates a tcConfigB
                let tcConfigB = 
                    TcConfigBuilder.CreateNew(legacyReferenceResolver, 
                         defaultFSharpBinariesDir, 
                         implicitIncludeDir=projectDirectory, 
                         reduceMemoryUsage=ReduceMemoryFlag.Yes, 
                         isInteractive=false, 
                         isInvalidationSupported=true, 
                         defaultCopyFSharpCore=CopyFSharpCoreFlag.No, 
                         tryGetMetadataSnapshot=tryGetMetadataSnapshot) 

                tcConfigB.resolutionEnvironment <- (ReferenceResolver.ResolutionEnvironment.EditingOrCompilation true)

                tcConfigB.conditionalCompilationDefines <- 
                    let define = if useScriptResolutionRules then "INTERACTIVE" else "COMPILED"
                    define::tcConfigB.conditionalCompilationDefines

                tcConfigB.projectReferences <- projectReferences

                tcConfigB.useSimpleResolution <- (getSwitchValue useSimpleResolutionSwitch) |> Option.isSome

                // Apply command-line arguments and collect more source files if they are in the arguments
                let sourceFilesNew = ApplyCommandLineArgs(tcConfigB, sourceFiles, commandLineArgs)

                // Never open PDB files for the language service, even if --standalone is specified
                tcConfigB.openDebugInformationForLaterStaticLinking <- false

                tcConfigB, sourceFilesNew

            match loadClosureOpt with
            | Some loadClosure ->
                let dllReferences =
                    [for reference in tcConfigB.referencedDLLs do
                        // If there's (one or more) resolutions of closure references then yield them all
                        match loadClosure.References  |> List.tryFind (fun (resolved, _)->resolved=reference.Text) with
                        | Some (resolved, closureReferences) -> 
                            for closureReference in closureReferences do
                                yield AssemblyReference(closureReference.originalReference.Range, resolved, None)
                        | None -> yield reference]
                tcConfigB.referencedDLLs <- []
                // Add one by one to remove duplicates
                dllReferences |> List.iter (fun dllReference ->
                    tcConfigB.AddReferencedAssemblyByPath(dllReference.Range, dllReference.Text))
                tcConfigB.knownUnresolvedReferences <- loadClosure.UnresolvedReferences
            | None -> ()

            let tcConfig = TcConfig.Create(tcConfigB, validate=true)
            let niceNameGen = NiceNameGenerator()
            let outfile, _, assemblyName = tcConfigB.DecideNames sourceFilesNew

            // Resolve assemblies and create the framework TcImports. This is done when constructing the
            // builder itself, rather than as an incremental task. This caches a level of "system" references. No type providers are 
            // included in these references. 
            let! (tcGlobals, frameworkTcImports, nonFrameworkResolutions, unresolvedReferences) = frameworkTcImportsCache.Get(ctok, tcConfig)

            // Note we are not calling errorLogger.GetErrors() anywhere for this task. 
            // This is ok because not much can actually go wrong here.
            let errorOptions = tcConfig.errorSeverityOptions
            let errorLogger = CompilationErrorLogger("nonFrameworkAssemblyInputs", errorOptions)
            // Return the disposable object that cleans up
            use _holder = new CompilationGlobalsScope(errorLogger, BuildPhase.Parameter) 

            // Get the names and time stamps of all the non-framework referenced assemblies, which will act 
            // as inputs to one of the nodes in the build. 
            //
            // This operation is done when constructing the builder itself, rather than as an incremental task. 
            let nonFrameworkAssemblyInputs = 
                // Note we are not calling errorLogger.GetErrors() anywhere for this task. 
                // This is ok because not much can actually go wrong here.
                let errorLogger = CompilationErrorLogger("nonFrameworkAssemblyInputs", errorOptions)
                // Return the disposable object that cleans up
                use _holder = new CompilationGlobalsScope(errorLogger, BuildPhase.Parameter) 

                [ for r in nonFrameworkResolutions do
                    let fileName = r.resolvedPath
                    yield (Choice1Of2 fileName, (fun (cache: TimeStampCache) _ctokk -> cache.GetFileTimeStamp fileName))  

                  for pr in projectReferences  do
                    yield Choice2Of2 pr, (fun (cache: TimeStampCache) ctok -> cache.GetProjectReferenceTimeStamp (pr, ctok)) ]
            
            let builder = 
                new IncrementalBuilder(tcGlobals, frameworkTcImports, nonFrameworkAssemblyInputs, nonFrameworkResolutions, unresolvedReferences, 
                                        tcConfig, projectDirectory, outfile, assemblyName, niceNameGen, 
                                        resourceManager, sourceFilesNew, loadClosureOpt, 
                                        keepAssemblyContents=keepAssemblyContents, 
                                        keepAllBackgroundResolutions=keepAllBackgroundResolutions, 
                                        maxTimeShareMilliseconds=maxTimeShareMilliseconds)
            return Some builder
          with e -> 
            errorRecoveryNoRange e
            return None
         }

        let diagnostics =
            match builderOpt with
            | Some builder ->
                let errorSeverityOptions = builder.TcConfig.errorSeverityOptions
                let errorLogger = CompilationErrorLogger("IncrementalBuilderCreation", errorSeverityOptions)
                delayedLogger.CommitDelayedDiagnostics(errorLogger)
                errorLogger.GetErrors() |> Array.map (fun (d, severity) -> d, severity = FSharpErrorSeverity.Error)
            | _ ->
                Array.ofList delayedLogger.Diagnostics
            |> Array.map (fun (d, isError) -> FSharpErrorInfo.CreateFromException(d, isError, range.Zero, suggestNamesForErrors))

        return builderOpt, diagnostics
      }

    static member KeepBuilderAlive (builderOpt: IncrementalBuilder option) = 
        match builderOpt with 
        | Some builder -> builder.IncrementUsageCount() 
        | None -> { new System.IDisposable with member __.Dispose() = () }

    member __.IsBeingKeptAliveApartFromCacheEntry = (referenceCount >= 2)
<|MERGE_RESOLUTION|>--- conflicted
+++ resolved
@@ -1735,11 +1735,7 @@
                        frameworkTcImportsCache: FrameworkImportsCache,
                        loadClosureOpt: LoadClosure option,
                        sourceFiles: string list,
-<<<<<<< HEAD
-                       commandLineArgs:string list,
-=======
                        commandLineArgs: string list,
->>>>>>> 88d18d99
                        projectReferences, projectDirectory,
                        useScriptResolutionRules, keepAssemblyContents,
                        keepAllBackgroundResolutions, maxTimeShareMilliseconds,
