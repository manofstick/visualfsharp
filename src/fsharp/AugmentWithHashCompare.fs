// Copyright (c) Microsoft Corporation.  All Rights Reserved.  See License.txt in the project root for license information.

///  Generate the hash/compare functions we add to user-defined types by default.
module internal FSharp.Compiler.AugmentWithHashCompare
 
open FSharp.Compiler.AbstractIL 
open FSharp.Compiler.AbstractIL.IL
open FSharp.Compiler.AbstractIL.Internal.Library
open FSharp.Compiler.Tast
open FSharp.Compiler.Tastops
open FSharp.Compiler.Ast
open FSharp.Compiler.ErrorLogger
open FSharp.Compiler.TcGlobals
open FSharp.Compiler.Infos

let mkIComparableCompareToSlotSig (g: TcGlobals) = 
    TSlotSig("CompareTo", g.mk_IComparable_ty, [], [], [[TSlotParam(Some("obj"), g.obj_ty, false, false, false, [])]], Some g.int_ty)
    
let mkGenericIComparableCompareToSlotSig (g: TcGlobals) ty =
    TSlotSig("CompareTo", (mkAppTy g.system_GenericIComparable_tcref [ty]), [], [], [[TSlotParam(Some("obj"), ty, false, false, false, [])]], Some g.int_ty)
    
let mkIStructuralComparableCompareToSlotSig (g: TcGlobals) =
    TSlotSig("CompareTo", g.mk_IStructuralComparable_ty, [], [], [[TSlotParam(None, (mkRefTupledTy g [g.obj_ty ; g.IComparer_ty]), false, false, false, [])]], Some g.int_ty)
    
let mkGenericIEquatableEqualsSlotSig (g: TcGlobals) ty =
    TSlotSig("Equals", (mkAppTy g.system_GenericIEquatable_tcref [ty]), [], [], [[TSlotParam(Some("obj"), ty, false, false, false, [])]], Some g.bool_ty)
    
let mkIStructuralEquatableEqualsSlotSig (g: TcGlobals) =
    TSlotSig("Equals", g.mk_IStructuralEquatable_ty, [], [], [[TSlotParam(None, (mkRefTupledTy g [g.obj_ty ; g.IEqualityComparer_ty]), false, false, false, [])]], Some g.bool_ty)

let mkIStructuralEquatableGetHashCodeSlotSig (g: TcGlobals) =
    TSlotSig("GetHashCode", g.mk_IStructuralEquatable_ty, [], [], [[TSlotParam(None, g.IEqualityComparer_ty, false, false, false, [])]], Some g.int_ty)
 
let mkGetHashCodeSlotSig (g: TcGlobals) = 
    TSlotSig("GetHashCode", g.obj_ty, [], [], [[]], Some  g.int_ty)

let mkEqualsSlotSig (g: TcGlobals) = 
    TSlotSig("Equals", g.obj_ty, [], [], [[TSlotParam(Some("obj"), g.obj_ty, false, false, false, [])]], Some  g.bool_ty)

//-------------------------------------------------------------------------
// Helpers associated with code-generation of comparison/hash augmentations
//------------------------------------------------------------------------- 

let mkThisTy  g ty = if isStructTy g ty then mkByrefTy g ty else ty 

let mkCompareObjTy          g ty = (mkThisTy g ty) --> (g.obj_ty --> g.int_ty)

let mkCompareTy             g ty = (mkThisTy g ty) --> (ty --> g.int_ty)

let mkCompareWithComparerTy g ty = (mkThisTy g ty) --> ((mkRefTupledTy g [g.obj_ty ; g.IComparer_ty]) --> g.int_ty)

let mkEqualsObjTy          g ty = (mkThisTy g ty) --> (g.obj_ty --> g.bool_ty)

let mkEqualsTy             g ty = (mkThisTy g ty) --> (ty --> g.bool_ty)

let mkEqualsWithComparerTy g ty = (mkThisTy g ty) --> ((mkRefTupledTy g [g.obj_ty ; g.IEqualityComparer_ty]) --> g.bool_ty)

let mkHashTy             g ty = (mkThisTy g ty) --> (g.unit_ty --> g.int_ty)

let mkHashWithComparerTy g ty = (mkThisTy g ty) --> (g.IEqualityComparer_ty --> g.int_ty)

//-------------------------------------------------------------------------
// Polymorphic comparison
//------------------------------------------------------------------------- 

let mkRelBinOp (g: TcGlobals) op m e1 e2 = mkAsmExpr ([ op  ], [], [e1; e2], [g.bool_ty], m)

let mkClt g m e1 e2 = mkRelBinOp g IL.AI_clt m e1 e2 

let mkCgt g m e1 e2 = mkRelBinOp g IL.AI_cgt m e1 e2

//-------------------------------------------------------------------------
// REVIEW: make this a .constrained call, not a virtual call.
//------------------------------------------------------------------------- 

// for creating and using GenericComparer objects and for creating and using 
// IStructuralComparable objects (Eg, Calling CompareTo(obj o, IComparer comp))

let mkILLangPrimTy (g: TcGlobals) = mkILNonGenericBoxedTy g.tcref_LanguagePrimitives.CompiledRepresentationForNamedType

let mkILCallGetComparer (g: TcGlobals) m = 
    let ty = mkILNonGenericBoxedTy g.tcref_System_Collections_IComparer.CompiledRepresentationForNamedType
    let mspec = mkILNonGenericStaticMethSpecInTy (mkILLangPrimTy g, "get_GenericComparer", [], ty)
    mkAsmExpr([IL.mkNormalCall mspec], [], [], [g.IComparer_ty], m)

let mkILCallGetEqualityComparer (g: TcGlobals) m = 
    let ty = mkILNonGenericBoxedTy g.tcref_System_Collections_IEqualityComparer.CompiledRepresentationForNamedType
    let mspec = mkILNonGenericStaticMethSpecInTy (mkILLangPrimTy g, "get_GenericEqualityComparer", [], ty)
    mkAsmExpr([IL.mkNormalCall mspec], [], [], [g.IEqualityComparer_ty], m)

let mkThisVar g m ty = mkCompGenLocal m "this" (mkThisTy g ty)  

let mkShl g m acce n = mkAsmExpr([ IL.AI_shl ], [], [acce; mkInt g m n], [g.int_ty], m)

let mkShr g m acce n = mkAsmExpr([ IL.AI_shr ], [], [acce; mkInt g m n], [g.int_ty], m)

let mkAdd (g: TcGlobals) m e1 e2 = mkAsmExpr([ IL.AI_add ], [], [e1;e2], [g.int_ty], m)
                   
let mkAddToHashAcc g m e accv acce =
    mkValSet m accv (mkAdd g m (mkInt g m 0x9e3779b9) 
                          (mkAdd g m e 
                             (mkAdd g m (mkShl g m acce 6) (mkShr g m acce 2))))

     
let mkCombineHashGenerators g m exprs accv acce =
    (acce, exprs) ||> List.fold (fun tm e -> mkCompGenSequential m (mkAddToHashAcc g m e accv acce) tm)

//-------------------------------------------------------------------------
// Build comparison functions for union, record and exception types.
//------------------------------------------------------------------------- 

let mkThatAddrLocal g m ty = mkCompGenLocal m "obj" (mkThisTy g ty)     

let mkThatAddrLocalIfNeeded g m tcve ty = 
    if isStructTy g ty then 
        let thataddrv, thataddre = mkCompGenLocal m "obj" (mkThisTy g ty) 
        Some thataddrv, thataddre
    else None, tcve
        
let mkThisVarThatVar g m ty =
    let thisv, thise = mkThisVar g m ty
    let thataddrv, thataddre = mkThatAddrLocal g m ty
    thisv, thataddrv, thise, thataddre

let mkThatVarBind g m ty thataddrv expr = 
    if isStructTy g ty then 
      let thatv2, _ = mkMutableCompGenLocal m "obj" ty 
      thatv2, mkCompGenLet m thataddrv (mkValAddr m false (mkLocalValRef thatv2)) expr
    else thataddrv, expr 

let mkBindThatAddr g m ty thataddrv thatv thate expr =
    if isStructTy g ty then
        // let thataddrv = &thatv
        mkCompGenLet m thataddrv (mkValAddr m false (mkLocalValRef thatv))  expr  
    else
        // let thataddrv = that
        mkCompGenLet m thataddrv thate expr 

let mkBindThatAddrIfNeeded m thataddrvOpt thatv expr =
    match thataddrvOpt with 
    | None -> expr
    | Some thataddrv ->
        // let thataddrv = &thatv
        mkCompGenLet m thataddrv (mkValAddr m false (mkLocalValRef thatv))  expr

let mkDerefThis g m (thisv: Val) thise =
    if isByrefTy g thisv.Type then  mkAddrGet m (mkLocalValRef thisv)
    else thise

let mkCompareTestConjuncts g m exprs =
    match exprs with 
    | [] -> mkZero g m
    | [h] -> h
    | l -> 
        let a, b = List.frontAndBack l 
        (a, b) ||> List.foldBack (fun e acc -> 
            let nv, ne = mkCompGenLocal m "n" g.int_ty
            mkCompGenLet m nv e
              (mkCond NoSequencePointAtStickyBinding SuppressSequencePointAtTarget m g.int_ty
                 (mkClt g m ne (mkZero g m))
                 ne
                 (mkCond NoSequencePointAtStickyBinding SuppressSequencePointAtTarget m g.int_ty 
                    (mkCgt g m ne (mkZero g m))
                    ne
                    acc)))

let mkEqualsTestConjuncts g m exprs =
    match exprs with 
    | [] -> mkOne g m
    | [h] -> h
    | l -> 
        let a, b = List.frontAndBack l 
        List.foldBack (fun e acc -> mkCond NoSequencePointAtStickyBinding SuppressSequencePointAtTarget m g.bool_ty e acc (mkFalse g m)) a b

let mkMinimalTy (g: TcGlobals) (tcref: TyconRef) = 
    if tcref.Deref.IsExceptionDecl then [], g.exn_ty 
    else generalizeTyconRef tcref

// check for nulls
let mkBindNullComparison g m thise thate expr = 
    let expr = mkNonNullCond g m g.int_ty thate expr (mkOne g m) 
    let expr = mkNonNullCond g m g.int_ty thise expr (mkNonNullCond g m g.int_ty thate (mkMinusOne g m) (mkZero g m) )
    expr

let mkBindThisNullEquals g m thise thate expr = 
    let expr = mkNonNullCond g m g.bool_ty thise expr (mkNonNullCond g m g.int_ty thate (mkFalse g m) (mkTrue g m) )
    expr

let mkBindThatNullEquals g m thise thate expr = 
    let expr = mkNonNullCond g m g.bool_ty thate expr (mkFalse g m) 
    let expr = mkBindThisNullEquals g m thise thate expr
    expr
    
let mkBindNullHash g m thise expr = 
    let expr = mkNonNullCond g m g.int_ty thise expr (mkZero g m)
    expr

/// Build the comparison implementation for a record type 
let mkRecdCompare g tcref (tycon: Tycon) = 
    let m = tycon.Range 
    let fields = tycon.AllInstanceFieldsAsList 
    let tinst, ty = mkMinimalTy g tcref
    let thisv, thataddrv, thise, thataddre = mkThisVarThatVar g m ty 
    let compe = mkILCallGetComparer g m
    let mkTest (fspec: RecdField) = 
        let fty = fspec.FormalType 
        let fref = tcref.MakeNestedRecdFieldRef fspec 
        let m = fref.Range 
        mkCallGenericComparisonWithComparerOuter g m fty
          compe
          (mkRecdFieldGetViaExprAddr(thise, fref, tinst, m))
          (mkRecdFieldGetViaExprAddr(thataddre, fref, tinst, m)) 
    let expr = mkCompareTestConjuncts g m (List.map mkTest fields) 

    let expr = if tycon.IsStructOrEnumTycon then expr else mkBindNullComparison g m thise thataddre expr

    let thatv, expr = mkThatVarBind g m ty thataddrv expr
    thisv, thatv, expr


/// Build the comparison implementation for a record type when parameterized by a comparer
<<<<<<< HEAD
let mkRecdCompareWithComparer g tcref (tycon:Tycon) (_thisv, thise) (_, thate) compe = 
=======
let mkRecdCompareWithComparer g tcref (tycon: Tycon) (_thisv, thise) (_, thate) compe = 
>>>>>>> 88d18d99
    let m = tycon.Range 
    let fields = tycon.AllInstanceFieldsAsList
    let tinst, ty = mkMinimalTy g tcref
    let tcv, tce = mkCompGenLocal m "objTemp" ty    // let tcv = thate
    let thataddrv, thataddre = mkThatAddrLocal g m ty      // let thataddrv = &tcv, if a struct
    
    let mkTest (fspec: RecdField) = 
        let fty = fspec.FormalType 
        let fref = tcref.MakeNestedRecdFieldRef fspec 
        let m = fref.Range 
        mkCallGenericComparisonWithComparerOuter g m fty
          compe
          (mkRecdFieldGetViaExprAddr(thise, fref, tinst, m))
          (mkRecdFieldGetViaExprAddr(thataddre, fref, tinst, m))
    let expr = mkCompareTestConjuncts g m (List.map mkTest fields) 

    let expr = if tycon.IsStructOrEnumTycon then expr else mkBindNullComparison g m thise thate expr

    let expr = mkBindThatAddr g m ty thataddrv tcv tce expr
    // will be optimized away if not necessary
    let expr = mkCompGenLet m tcv thate expr
    expr    


/// Build the .Equals(that) equality implementation wrapper for a record type 
let mkRecdEquality g tcref (tycon: Tycon) = 
    let m = tycon.Range
    let fields = tycon.AllInstanceFieldsAsList 
    let tinst, ty = mkMinimalTy g tcref
    let thisv, thataddrv, thise, thataddre = mkThisVarThatVar g m ty 
<<<<<<< HEAD
    let mkTest (fspec:RecdField) = 
=======
    let mkTest (fspec: RecdField) = 
>>>>>>> 88d18d99
        let fty = fspec.FormalType 
        let fref = tcref.MakeNestedRecdFieldRef fspec 
        let m = fref.Range 
        mkCallGenericEqualityEROuter g m fty
          (mkRecdFieldGetViaExprAddr(thise, fref, tinst, m))
          (mkRecdFieldGetViaExprAddr(thataddre, fref, tinst, m)) 
    let expr = mkEqualsTestConjuncts g m (List.map mkTest fields) 

    let expr = if tycon.IsStructOrEnumTycon then expr else mkBindThatNullEquals g m thise thataddre expr

    let thatv, expr = mkThatVarBind g m ty thataddrv expr
    thisv, thatv, expr
    
/// Build the equality implementation for a record type when parameterized by a comparer
<<<<<<< HEAD
let mkRecdEqualityWithComparer g tcref (tycon:Tycon) (_thisv, thise) thatobje (thatv, thate) compe =
=======
let mkRecdEqualityWithComparer g tcref (tycon: Tycon) (_thisv, thise) thatobje (thatv, thate) compe =
>>>>>>> 88d18d99
    let m = tycon.Range
    let fields = tycon.AllInstanceFieldsAsList
    let tinst, ty = mkMinimalTy g tcref
    let thataddrv, thataddre = mkThatAddrLocal g m ty
    
    let mkTest (fspec: RecdField) =
        let fty = fspec.FormalType
        let fref = tcref.MakeNestedRecdFieldRef fspec
        let m = fref.Range
        
        mkCallGenericEqualityWithComparerOuter g m fty
            compe
            (mkRecdFieldGetViaExprAddr(thise, fref, tinst, m))
            (mkRecdFieldGetViaExprAddr(thataddre, fref, tinst, m))
    let expr = mkEqualsTestConjuncts g m (List.map mkTest fields)

    let expr = mkBindThatAddr g m ty thataddrv thatv thate expr
    // will be optimized away if not necessary
    let expr = mkIsInstConditional g m ty thatobje thatv expr (mkFalse g m)
    let expr = if tycon.IsStructOrEnumTycon then expr else mkBindThisNullEquals g m thise thatobje expr

    expr
        
/// Build the equality implementation for an exception definition
let mkExnEquality (g: TcGlobals) exnref (exnc: Tycon) = 
    let m = exnc.Range 
    let thatv, thate = mkCompGenLocal m "obj" g.exn_ty  
    let thisv, thise = mkThisVar g m g.exn_ty  
<<<<<<< HEAD
    let mkTest i (rfield:RecdField) = 
=======
    let mkTest i (rfield: RecdField) = 
>>>>>>> 88d18d99
        let fty = rfield.FormalType
        mkCallGenericEqualityEROuter g m fty
          (mkExnCaseFieldGet(thise, exnref, i, m))
          (mkExnCaseFieldGet(thate, exnref, i, m)) 
    let expr = mkEqualsTestConjuncts g m (List.mapi mkTest (exnc.AllInstanceFieldsAsList)) 
    let expr =
        let mbuilder = new MatchBuilder(NoSequencePointAtInvisibleBinding, m ) 
        let cases = 
            [ mkCase(DecisionTreeTest.IsInst(g.exn_ty, mkAppTy exnref []), 
                     mbuilder.AddResultTarget(expr, SuppressSequencePointAtTarget)) ]
        let dflt = Some(mbuilder.AddResultTarget(mkFalse g m, SuppressSequencePointAtTarget))
        let dtree = TDSwitch(thate, cases, dflt, m)
        mbuilder.Close(dtree, m, g.bool_ty)

    let expr = mkBindThatNullEquals g m thise thate expr
    thisv, thatv, expr
    
    
/// Build the equality implementation for an exception definition when parameterized by a comparer
<<<<<<< HEAD
let mkExnEqualityWithComparer g exnref (exnc:Tycon) (_thisv, thise) thatobje (thatv, thate) compe = 
    let m = exnc.Range
    let thataddrv, thataddre =  mkThatAddrLocal g m g.exn_ty
    let mkTest i (rfield:RecdField) = 
=======
let mkExnEqualityWithComparer g exnref (exnc: Tycon) (_thisv, thise) thatobje (thatv, thate) compe = 
    let m = exnc.Range
    let thataddrv, thataddre =  mkThatAddrLocal g m g.exn_ty
    let mkTest i (rfield: RecdField) = 
>>>>>>> 88d18d99
        let fty = rfield.FormalType
        mkCallGenericEqualityWithComparerOuter g m fty
          compe
          (mkExnCaseFieldGet(thise, exnref, i, m))
          (mkExnCaseFieldGet(thataddre, exnref, i, m))
    let expr = mkEqualsTestConjuncts g m (List.mapi mkTest (exnc.AllInstanceFieldsAsList)) 
    let expr =
        let mbuilder = new MatchBuilder(NoSequencePointAtInvisibleBinding, m ) 
        let cases =
            [ mkCase(DecisionTreeTest.IsInst(g.exn_ty, mkAppTy exnref []), 
                     mbuilder.AddResultTarget(expr, SuppressSequencePointAtTarget)) ]
        let dflt = mbuilder.AddResultTarget(mkFalse g m, SuppressSequencePointAtTarget)
        let dtree = TDSwitch(thate, cases, Some dflt, m)
        mbuilder.Close(dtree, m, g.bool_ty)
    let expr = mkBindThatAddr g m g.exn_ty thataddrv thatv thate expr
    let expr = mkIsInstConditional g m g.exn_ty thatobje thatv expr (mkFalse g m)
    let expr = if exnc.IsStructOrEnumTycon then expr else mkBindThisNullEquals g m thise thatobje expr
    expr

/// Build the comparison implementation for a union type
let mkUnionCompare g tcref (tycon: Tycon) = 
    let m = tycon.Range 
    let ucases = tycon.UnionCasesAsList 
    let tinst, ty = mkMinimalTy g tcref
    let thisv, thataddrv, thise, thataddre = mkThisVarThatVar g m ty 
    let thistagv, thistage = mkCompGenLocal m "thisTag" g.int_ty  
    let thattagv, thattage = mkCompGenLocal m "thatTag" g.int_ty 
    let compe = mkILCallGetComparer g m

    let expr = 
        let mbuilder = new MatchBuilder(NoSequencePointAtInvisibleBinding, m ) 
        let mkCase ucase =
            let cref = tcref.MakeNestedUnionCaseRef ucase 
            let m = cref.Range 
            let rfields = ucase.RecdFields 
            if isNil rfields then None else
            let mkTest thise thataddre j (argty: RecdField) = 
                mkCallGenericComparisonWithComparerOuter g m argty.FormalType
                  compe
                  (mkUnionCaseFieldGetProvenViaExprAddr(thise, cref, tinst, j, m))
                  (mkUnionCaseFieldGetProvenViaExprAddr(thataddre, cref, tinst, j, m)) 
            let test = 
                if cref.Tycon.IsStructOrEnumTycon then 
                    mkCompareTestConjuncts g m (List.mapi (mkTest thise thataddre) rfields)
                else
                    let thisucv, thisucve = mkCompGenLocal m "thisCast" (mkProvenUnionCaseTy cref tinst)
                    let thatucv, thatucve = mkCompGenLocal m "objCast" (mkProvenUnionCaseTy cref tinst)
                    mkCompGenLet m thisucv (mkUnionCaseProof (thise, cref, tinst, m))
                        (mkCompGenLet m thatucv (mkUnionCaseProof (thataddre, cref, tinst, m))
                            (mkCompareTestConjuncts g m (List.mapi (mkTest thisucve thatucve) rfields)))
            Some (mkCase(DecisionTreeTest.UnionCase(cref, tinst), mbuilder.AddResultTarget(test, SuppressSequencePointAtTarget)))
        
        let nullary, nonNullary = List.partition Option.isNone (List.map mkCase ucases)  
        if isNil nonNullary then mkZero g m else 
        let cases = nonNullary |> List.map (function (Some c) -> c | None -> failwith "mkUnionCompare")
        let dflt = if isNil nullary then None else Some (mbuilder.AddResultTarget(mkZero g m, SuppressSequencePointAtTarget))
        let dtree = TDSwitch(thise, cases, dflt, m) 
        mbuilder.Close(dtree, m, g.int_ty)

    let expr = 
        if ucases.Length = 1 then expr else
        let tagsEqTested = 
            mkCond NoSequencePointAtStickyBinding SuppressSequencePointAtTarget m g.int_ty  
              (mkILAsmCeq g m thistage thattage)
              expr
              (mkAsmExpr ([ IL.AI_sub  ], [], [thistage; thattage], [g.int_ty], m))in 
        mkCompGenLet m thistagv
          (mkUnionCaseTagGetViaExprAddr (thise, tcref, tinst, m))
          (mkCompGenLet m thattagv
               (mkUnionCaseTagGetViaExprAddr (thataddre, tcref, tinst, m))
               tagsEqTested) 

    let expr = if tycon.IsStructOrEnumTycon then expr else mkBindNullComparison g m thise thataddre expr
    let thatv, expr = mkThatVarBind g m ty thataddrv expr
    thisv, thatv, expr


/// Build the comparison implementation for a union type when parameterized by a comparer
<<<<<<< HEAD
let mkUnionCompareWithComparer g tcref (tycon:Tycon) (_thisv, thise) (_thatobjv, thatcaste) compe = 
=======
let mkUnionCompareWithComparer g tcref (tycon: Tycon) (_thisv, thise) (_thatobjv, thatcaste) compe = 
>>>>>>> 88d18d99
    let m = tycon.Range 
    let ucases = tycon.UnionCasesAsList
    let tinst, ty = mkMinimalTy g tcref
    let tcv, tce = mkCompGenLocal m "objTemp" ty    // let tcv = (thatobj :?> ty)
    let thataddrvOpt, thataddre = mkThatAddrLocalIfNeeded g m tce ty // let thataddrv = &tcv if struct, otherwise thataddre is just tce
    let thistagv, thistage = mkCompGenLocal m "thisTag" g.int_ty  
    let thattagv, thattage = mkCompGenLocal m "thatTag" g.int_ty  

    let expr = 
        let mbuilder = new MatchBuilder(NoSequencePointAtInvisibleBinding, m ) 
        let mkCase ucase =
            let cref = tcref.MakeNestedUnionCaseRef ucase 
            let m = cref.Range 
            let rfields = ucase.RecdFields 
            if isNil rfields then None else

            let mkTest thise thataddre j (argty: RecdField) = 
                mkCallGenericComparisonWithComparerOuter g m argty.FormalType
                  compe
                  (mkUnionCaseFieldGetProvenViaExprAddr(thise, cref, tinst, j, m))
                  (mkUnionCaseFieldGetProvenViaExprAddr(thataddre, cref, tinst, j, m))

            let test = 
                if cref.Tycon.IsStructOrEnumTycon then 
                    mkCompareTestConjuncts g m (List.mapi (mkTest thise thataddre) rfields)
                else
                    let thisucv, thisucve = mkCompGenLocal m "thisCastu" (mkProvenUnionCaseTy cref tinst)
                    let thatucv, thatucve = mkCompGenLocal m "thatCastu" (mkProvenUnionCaseTy cref tinst)
                    mkCompGenLet m thisucv (mkUnionCaseProof (thise, cref, tinst, m))
                        (mkCompGenLet m thatucv (mkUnionCaseProof (thataddre, cref, tinst, m))
                            (mkCompareTestConjuncts g m (List.mapi (mkTest thisucve thatucve) rfields)))

            Some (mkCase(DecisionTreeTest.UnionCase(cref, tinst), mbuilder.AddResultTarget(test, SuppressSequencePointAtTarget)))
        
        let nullary, nonNullary = List.partition Option.isNone (List.map mkCase ucases)  
        if isNil nonNullary then mkZero g m else 
        let cases = nonNullary |> List.map (function (Some c) -> c | None -> failwith "mkUnionCompare")
        let dflt = if isNil nullary then None else Some (mbuilder.AddResultTarget(mkZero g m, SuppressSequencePointAtTarget))
        let dtree = TDSwitch(thise, cases, dflt, m) 
        mbuilder.Close(dtree, m, g.int_ty)

    let expr = 
        if ucases.Length = 1 then expr else
        let tagsEqTested = 
            mkCond NoSequencePointAtStickyBinding SuppressSequencePointAtTarget m g.int_ty  
              (mkILAsmCeq g m thistage thattage)
              expr
              (mkAsmExpr ([ IL.AI_sub  ], [], [thistage; thattage], [g.int_ty], m))
        mkCompGenLet m thistagv
          (mkUnionCaseTagGetViaExprAddr (thise, tcref, tinst, m))
          (mkCompGenLet m thattagv
               (mkUnionCaseTagGetViaExprAddr (thataddre, tcref, tinst, m))
               tagsEqTested) 

    let expr = if tycon.IsStructOrEnumTycon then expr else mkBindNullComparison g m thise thatcaste expr
    let expr = mkBindThatAddrIfNeeded m thataddrvOpt tcv expr
    let expr = mkCompGenLet m tcv thatcaste expr
    expr
    
    
/// Build the equality implementation for a union type
let mkUnionEquality g tcref (tycon: Tycon) = 
    let m = tycon.Range 
    let ucases = tycon.UnionCasesAsList 
    let tinst, ty = mkMinimalTy g tcref
    let thisv, thataddrv, thise, thataddre = mkThisVarThatVar g m ty 
    let thistagv, thistage = mkCompGenLocal m "thisTag" g.int_ty  
    let thattagv, thattage = mkCompGenLocal m "thatTag" g.int_ty  

    let expr = 
        let mbuilder = new MatchBuilder(NoSequencePointAtInvisibleBinding, m ) 
        let mkCase ucase =
            let cref = tcref.MakeNestedUnionCaseRef ucase 
            let m = cref.Range 
            let rfields = ucase.RecdFields
            if isNil rfields then None else

            let mkTest thise thataddre j (argty: RecdField) = 
                mkCallGenericEqualityEROuter g m argty.FormalType
                  (mkUnionCaseFieldGetProvenViaExprAddr(thise, cref, tinst, j, m))
                  (mkUnionCaseFieldGetProvenViaExprAddr(thataddre, cref, tinst, j, m)) 

            let test = 
                if cref.Tycon.IsStructOrEnumTycon then 
                    mkEqualsTestConjuncts  g m (List.mapi (mkTest thise thataddre) rfields)
                else
                    let thisucv, thisucve = mkCompGenLocal m "thisCast" (mkProvenUnionCaseTy cref tinst)
                    let thatucv, thatucve = mkCompGenLocal m "objCast" (mkProvenUnionCaseTy cref tinst)
                    mkCompGenLet m thisucv (mkUnionCaseProof (thise, cref, tinst, m))
                        (mkCompGenLet m thatucv (mkUnionCaseProof (thataddre, cref, tinst, m))
                            (mkEqualsTestConjuncts g m (List.mapi (mkTest thisucve thatucve) rfields)))

            Some (mkCase(DecisionTreeTest.UnionCase(cref, tinst), mbuilder.AddResultTarget(test, SuppressSequencePointAtTarget)))
        
        let nullary, nonNullary = List.partition Option.isNone (List.map mkCase ucases)  
        if isNil nonNullary then mkTrue g m else 
        let cases = List.map (function (Some c) -> c | None -> failwith "mkUnionEquality") nonNullary
        let dflt = (if isNil nullary then None else Some (mbuilder.AddResultTarget(mkTrue g m, SuppressSequencePointAtTarget)))
        let dtree = TDSwitch(thise, cases, dflt, m) 
        mbuilder.Close(dtree, m, g.bool_ty)
        
    let expr = 
        if ucases.Length = 1 then expr else
        let tagsEqTested = 
          mkCond NoSequencePointAtStickyBinding SuppressSequencePointAtTarget m g.bool_ty  
            (mkILAsmCeq g m thistage thattage)
            expr
            (mkFalse g m)

        mkCompGenLet m thistagv
          (mkUnionCaseTagGetViaExprAddr (thise, tcref, tinst, m))
          (mkCompGenLet m thattagv
               (mkUnionCaseTagGetViaExprAddr (thataddre, tcref, tinst, m))
               tagsEqTested) 

    let thatv, expr = mkThatVarBind g m ty thataddrv expr
    let expr = if tycon.IsStructOrEnumTycon then expr else mkBindThatNullEquals g m thise thataddre expr
    thisv, thatv, expr

/// Build the equality implementation for a union type when parameterized by a comparer
<<<<<<< HEAD
let mkUnionEqualityWithComparer g tcref (tycon:Tycon) (_thisv, thise) thatobje (thatv, thate) compe =
=======
let mkUnionEqualityWithComparer g tcref (tycon: Tycon) (_thisv, thise) thatobje (thatv, thate) compe =
>>>>>>> 88d18d99
    let m = tycon.Range 
    let ucases = tycon.UnionCasesAsList
    let tinst, ty = mkMinimalTy g tcref
    let thistagv, thistage = mkCompGenLocal m "thisTag" g.int_ty  
    let thattagv, thattage = mkCompGenLocal m "thatTag" g.int_ty  
    let thataddrv, thataddre = mkThatAddrLocal g m ty

    let expr = 
        let mbuilder = new MatchBuilder(NoSequencePointAtInvisibleBinding, m ) 
        let mkCase ucase =
            let cref = tcref.MakeNestedUnionCaseRef ucase 
            let m = cref.Range 

            let rfields = ucase.RecdFields
            if isNil rfields then None else

            let mkTest thise thataddre j (argty: RecdField) = 
              mkCallGenericEqualityWithComparerOuter g m argty.FormalType
                compe
                (mkUnionCaseFieldGetProvenViaExprAddr(thise, cref, tinst, j, m))
                (mkUnionCaseFieldGetProvenViaExprAddr(thataddre, cref, tinst, j, m))

            let test = 
                if cref.Tycon.IsStructOrEnumTycon then 
                    mkEqualsTestConjuncts g m (List.mapi (mkTest thise thataddre) rfields)
                else
                    let thisucv, thisucve = mkCompGenLocal m "thisCastu" (mkProvenUnionCaseTy cref tinst)
                    let thatucv, thatucve = mkCompGenLocal m "thatCastu" (mkProvenUnionCaseTy cref tinst)

                    mkCompGenLet m thisucv (mkUnionCaseProof (thise, cref, tinst, m))
                        (mkCompGenLet m thatucv (mkUnionCaseProof (thataddre, cref, tinst, m))
                            (mkEqualsTestConjuncts g m (List.mapi (mkTest thisucve thatucve) rfields)))

            Some (mkCase(DecisionTreeTest.UnionCase(cref, tinst), mbuilder.AddResultTarget (test, SuppressSequencePointAtTarget)))
        
        let nullary, nonNullary = List.partition Option.isNone (List.map mkCase ucases)  
        if isNil nonNullary then mkTrue g m else 
        let cases = List.map (function (Some c) -> c | None -> failwith "mkUnionEquality") nonNullary
        let dflt = if isNil nullary then None else Some (mbuilder.AddResultTarget(mkTrue g m, SuppressSequencePointAtTarget))
        let dtree = TDSwitch(thise, cases, dflt, m) 
        mbuilder.Close(dtree, m, g.bool_ty)
        
    let expr = 
        if ucases.Length = 1 then expr else
        let tagsEqTested = 
          mkCond NoSequencePointAtStickyBinding SuppressSequencePointAtTarget m g.bool_ty  
            (mkILAsmCeq g m thistage thattage)
            expr
            (mkFalse g m)

        mkCompGenLet m thistagv
          (mkUnionCaseTagGetViaExprAddr (thise, tcref, tinst, m))
          (mkCompGenLet m thattagv
               (mkUnionCaseTagGetViaExprAddr (thataddre, tcref, tinst, m))
               tagsEqTested) 
    let expr = mkBindThatAddr g m ty thataddrv thatv thate expr
    let expr = mkIsInstConditional g m ty thatobje thatv expr (mkFalse g m)
    let expr = if tycon.IsStructOrEnumTycon then expr else mkBindThisNullEquals g m thise thatobje expr
    expr

//-------------------------------------------------------------------------
// Build hashing functions for union, record and exception types.
// Hashing functions must respect the "=" and comparison operators.
//------------------------------------------------------------------------- 

/// Structural hash implementation for record types when parameterized by a comparer 
let mkRecdHashWithComparer g tcref (tycon: Tycon) compe = 
    let m = tycon.Range 
    let fields = tycon.AllInstanceFieldsAsList
    let tinst, ty = mkMinimalTy g tcref
    let thisv, thise = mkThisVar g m ty
<<<<<<< HEAD
    let mkFieldHash (fspec:RecdField) = 
=======
    let mkFieldHash (fspec: RecdField) = 
>>>>>>> 88d18d99
        let fty = fspec.FormalType
        let fref = tcref.MakeNestedRecdFieldRef fspec 
        let m = fref.Range 
        let e = mkRecdFieldGetViaExprAddr(thise, fref, tinst, m)
        
        mkCallGenericHashWithComparerOuter g m fty compe e
            
    let accv, acce = mkMutableCompGenLocal m "i" g.int_ty                  
    let stmt = mkCombineHashGenerators g m (List.map mkFieldHash fields) (mkLocalValRef accv) acce
    let expr = mkCompGenLet m accv (mkZero g m) stmt 
    let expr = if tycon.IsStructOrEnumTycon then expr else mkBindNullHash g m thise expr
    thisv, expr

/// Structural hash implementation for exception types when parameterized by a comparer
let mkExnHashWithComparer g exnref (exnc: Tycon) compe = 
    let m = exnc.Range
    let thisv, thise = mkThisVar g m g.exn_ty
    
    let mkHash i (rfield: RecdField) = 
        let fty = rfield.FormalType
        let e = mkExnCaseFieldGet(thise, exnref, i, m)
        
        mkCallGenericHashWithComparerOuter g m fty compe e
       
    let accv, acce = mkMutableCompGenLocal m "i" g.int_ty                  
    let stmt = mkCombineHashGenerators g m (List.mapi mkHash (exnc.AllInstanceFieldsAsList)) (mkLocalValRef accv) acce
    let expr = mkCompGenLet m accv (mkZero g m) stmt 
    let expr = mkBindNullHash g m thise expr
    thisv, expr

/// Structural hash implementation for union types when parameterized by a comparer   
let mkUnionHashWithComparer g tcref (tycon: Tycon) compe =
    let m = tycon.Range
    let ucases = tycon.UnionCasesAsList
    let tinst, ty = mkMinimalTy g tcref
    let thisv, thise = mkThisVar g m ty
    let mbuilder = new MatchBuilder(NoSequencePointAtInvisibleBinding, m ) 
    let accv, acce = mkMutableCompGenLocal m "i" g.int_ty                  
    let mkCase i ucase1 = 
        let c1ref = tcref.MakeNestedUnionCaseRef ucase1 
        let m = c1ref.Range 
        if ucase1.IsNullary then None 
        else
            let mkHash thise j (rfield: RecdField) =  
                let fty = rfield.FormalType
                let e = mkUnionCaseFieldGetProvenViaExprAddr(thise, c1ref, tinst, j, m)
                mkCallGenericHashWithComparerOuter g m fty compe e

            let test =       
                if tycon.IsStructOrEnumTycon then 
                    mkCompGenSequential m 
                        (mkValSet m (mkLocalValRef accv) (mkInt g m i)) 
                        (mkCombineHashGenerators g m (List.mapi (mkHash thise) ucase1.RecdFields) (mkLocalValRef accv) acce)
                else
                    let ucv, ucve = mkCompGenLocal m "unionCase" (mkProvenUnionCaseTy c1ref tinst)
                    mkCompGenLet m ucv
                        (mkUnionCaseProof (thise, c1ref, tinst, m))
                        (mkCompGenSequential m 
                            (mkValSet m (mkLocalValRef accv) (mkInt g m i)) 
                            (mkCombineHashGenerators g m (List.mapi (mkHash ucve) ucase1.RecdFields) (mkLocalValRef accv) acce))
            Some(mkCase(DecisionTreeTest.UnionCase(c1ref, tinst), mbuilder.AddResultTarget(test, SuppressSequencePointAtTarget)))

    let nullary, nonNullary = ucases
                             |> List.mapi mkCase
                             |> List.partition (fun i -> i.IsNone)
    let cases = nonNullary |> List.map (function (Some c) -> c | None -> failwith "mkUnionHash")
    let dflt = if isNil nullary then None 
               else 
                   let tag = mkUnionCaseTagGetViaExprAddr (thise, tcref, tinst, m)
                   Some(mbuilder.AddResultTarget(tag, SuppressSequencePointAtTarget))
    let dtree = TDSwitch(thise, cases, dflt, m)
    let stmt = mbuilder.Close(dtree, m, g.int_ty)
    let expr = mkCompGenLet m accv (mkZero g m) stmt 
    let expr = if tycon.IsStructOrEnumTycon then expr else mkBindNullHash g m thise expr
    thisv, expr


//-------------------------------------------------------------------------
// The predicate that determines which types implement the 
// pre-baked IStructuralHash and IComparable semantics associated with F#
// types.  Note abstract types are not _known_ to implement these interfaces, 
// though the interfaces may be discoverable via type tests.
//------------------------------------------------------------------------- 

let isNominalExnc (exnc: Tycon) = 
    match exnc.ExceptionInfo with 
    | TExnAbbrevRepr _ | TExnNone | TExnAsmRepr _ -> false
    | TExnFresh _ -> true

let isTrueFSharpStructTycon _g (tycon: Tycon) = 
    (tycon.IsFSharpStructOrEnumTycon  && not tycon.IsFSharpEnumTycon)

let canBeAugmentedWithEquals g (tycon: Tycon) = 
    tycon.IsUnionTycon ||
    tycon.IsRecordTycon ||
    (tycon.IsExceptionDecl && isNominalExnc tycon) ||
    isTrueFSharpStructTycon g tycon

let canBeAugmentedWithCompare g (tycon: Tycon) = 
    tycon.IsUnionTycon ||
    tycon.IsRecordTycon ||
    isTrueFSharpStructTycon g tycon

<<<<<<< HEAD
let getAugmentationAttribs g (tycon:Tycon) = 
=======
let getAugmentationAttribs g (tycon: Tycon) = 
>>>>>>> 88d18d99
    canBeAugmentedWithEquals g tycon, 
    canBeAugmentedWithCompare g tycon, 
    TryFindFSharpBoolAttribute g g.attrib_NoEqualityAttribute tycon.Attribs, 
    TryFindFSharpBoolAttribute g g.attrib_CustomEqualityAttribute tycon.Attribs, 
    TryFindFSharpBoolAttribute g g.attrib_ReferenceEqualityAttribute tycon.Attribs, 
    TryFindFSharpBoolAttribute g g.attrib_StructuralEqualityAttribute tycon.Attribs, 
    TryFindFSharpBoolAttribute g g.attrib_NoComparisonAttribute tycon.Attribs, 
    TryFindFSharpBoolAttribute g g.attrib_CustomComparisonAttribute tycon.Attribs, 
    TryFindFSharpBoolAttribute g g.attrib_StructuralComparisonAttribute tycon.Attribs 

<<<<<<< HEAD
let CheckAugmentationAttribs isImplementation g amap (tycon:Tycon) = 
=======
let CheckAugmentationAttribs isImplementation g amap (tycon: Tycon) = 
>>>>>>> 88d18d99
    let m = tycon.Range
    let attribs = getAugmentationAttribs g tycon
    match attribs with 
    
    // THESE ARE THE LEGITIMATE CASES 

    // [< >] on anything
<<<<<<< HEAD
    | _, _   , None    , None, None      , None, None      , None     , None
=======
    | _, _, None, None, None, None, None, None, None
>>>>>>> 88d18d99

    // [<CustomEquality; CustomComparison>]  on union/record/struct
    | true, _, None, Some(true), None, None, None, Some(true), None

    // [<CustomEquality; NoComparison>]  on union/record/struct
    | true, _, None, Some(true), None, None, Some(true), None, None -> 
        ()

    // [<ReferenceEquality; NoComparison>]  on union/record/struct
    | true, _, None, None, Some(true), None, Some(true), None, None

    // [<ReferenceEquality>] on union/record/struct
    | true, _, None, None, Some(true), None, None, None, None ->
        if isTrueFSharpStructTycon g tycon then 
            errorR(Error(FSComp.SR.augNoRefEqualsOnStruct(), m))
        else ()

    // [<StructuralEquality; StructuralComparison>]  on union/record/struct
    | true, true, None, None, None, Some(true), None, None, Some(true) 

    // [<StructuralEquality; NoComparison>] 
    | true, _, None, None, None, Some(true), Some(true), None, None

    // [<StructuralEquality; CustomComparison>] 
    | true, _, None, None, None, Some(true), None, Some(true), None

    // [<NoComparison>] on anything
    | _, _, None, None, None, None, Some(true), None, None 

    // [<NoEquality; NoComparison>] on anything
    | _, _, Some(true), None, None, None, Some(true), None, None ->

        () 

    (* THESE ARE THE ERROR CASES *)

    // [<NoEquality; ...>] 
    | _, _, Some(true), _, _, _, None, _, _ ->
        errorR(Error(FSComp.SR.augNoEqualityNeedsNoComparison(), m))

    // [<StructuralComparison(_)>] 
    | true, true, _, _, _, None, _, _, Some(true) ->
        errorR(Error(FSComp.SR.augStructCompNeedsStructEquality(), m))
    // [<StructuralEquality(_)>] 
    | true, _, _, _, _, Some(true), None, _, None ->
        errorR(Error(FSComp.SR.augStructEqNeedsNoCompOrStructComp(), m))

    // [<StructuralEquality(_)>] 
    | true, _, _, Some(true), _, _, None, None, _ ->
        errorR(Error(FSComp.SR.augCustomEqNeedsNoCompOrCustomComp(), m))

    // [<ReferenceEquality; StructuralEquality>] 
<<<<<<< HEAD
    | true, _, _, _, Some(true)  , Some(true)    , _, _, _
=======
    | true, _, _, _, Some(true), Some(true), _, _, _
>>>>>>> 88d18d99

    // [<ReferenceEquality; StructuralComparison(_) >] 
    | true, _, _, _, Some(true), _, _, _, Some(true) -> 
        errorR(Error(FSComp.SR.augTypeCantHaveRefEqAndStructAttrs(), m))

    // non augmented type, [<ReferenceEquality; ... >] 
    // non augmented type, [<StructuralEquality; ... >] 
    // non augmented type, [<StructuralComparison(_); ... >] 
<<<<<<< HEAD
    | false, _, _, _, Some(true), _         , _         , _, _
    | false, _, _, _, _         , Some(true), _         , _, _ 
    | false, _, _, _, _         , _         , _         , _, Some(true)  ->
=======
    | false, _, _, _, Some(true), _, _, _, _
    | false, _, _, _, _, Some(true), _, _, _ 
    | false, _, _, _, _, _, _, _, Some(true)  ->
>>>>>>> 88d18d99
        errorR(Error(FSComp.SR.augOnlyCertainTypesCanHaveAttrs(), m))
    // All other cases
    | _  -> 
        errorR(Error(FSComp.SR.augInvalidAttrs(), m))
    
    let hasNominalInterface tcref =
        let ty = generalizedTyconRef (mkLocalTyconRef tycon)
        ExistsHeadTypeInEntireHierarchy g amap tycon.Range ty tcref

    let hasExplicitICompare = 
        hasNominalInterface g.tcref_System_IStructuralComparable || 
        hasNominalInterface g.tcref_System_IComparable

    let hasExplicitIGenericCompare = 
        hasNominalInterface g.system_GenericIComparable_tcref 

    let hasExplicitEquals = 
        tycon.HasOverride g "Equals" [g.obj_ty] ||
        hasNominalInterface g.tcref_System_IStructuralEquatable

    let hasExplicitGenericEquals = 
        hasNominalInterface g.system_GenericIEquatable_tcref

    match attribs with 
    // [<NoEquality>] + any equality semantics
    | _, _, Some(true), _, _, _, _, _, _ when (hasExplicitEquals || hasExplicitGenericEquals) -> 
        warning(Error(FSComp.SR.augNoEqNeedsNoObjEquals(), m))
    // [<NoComparison>] + any comparison semantics
    | _, _, _, _, _, _, Some(true), _, _ when (hasExplicitICompare || hasExplicitIGenericCompare) -> 
        warning(Error(FSComp.SR.augNoCompCantImpIComp(), m))

    // [<CustomEquality>] + no explicit override Object.Equals  + no explicit IStructuralEquatable
    | _, _, _, Some(true), _, _, _, _, _ when isImplementation && not hasExplicitEquals && not hasExplicitGenericEquals-> 
        errorR(Error(FSComp.SR.augCustomEqNeedsObjEquals(), m))
    // [<CustomComparison>] + no explicit IComparable + no explicit IStructuralComparable
    | _, _, _, _, _, _, _, Some(true), _ when isImplementation && not hasExplicitICompare && not hasExplicitIGenericCompare -> 
        errorR(Error(FSComp.SR.augCustomCompareNeedsIComp(), m))

    // [<ReferenceEquality>] + any equality semantics
    | _, _, _, _, Some(true), _, _, _, _ when (hasExplicitEquals || hasExplicitIGenericCompare) -> 
        errorR(Error(FSComp.SR.augRefEqCantHaveObjEquals(), m))

    | _ -> 
        ()

let TyconIsCandidateForAugmentationWithCompare (g: TcGlobals) (tycon: Tycon) = 
    // This type gets defined in prim-types, before we can add attributes to F# type definitions
    let isUnit = g.compilingFslib && tycon.DisplayName = "Unit"
    not isUnit && 
    not (TyconRefHasAttribute g tycon.Range g.attrib_IsByRefLikeAttribute (mkLocalTyconRef tycon)) &&
    match getAugmentationAttribs g tycon with 
    // [< >] 
    | true, true, None, None, None, None, None, None, None
    // [<StructuralEquality; StructuralComparison>] 
    | true, true, None, None, None, Some(true), None, None, Some(true) 
    // [<StructuralComparison>] 
    | true, true, None, None, None, None, None, None, Some(true) -> true
    // other cases 
    | _ -> false

let TyconIsCandidateForAugmentationWithEquals (g: TcGlobals) (tycon: Tycon) = 
    // This type gets defined in prim-types, before we can add attributes to F# type definitions
    let isUnit = g.compilingFslib && tycon.DisplayName = "Unit"
    not isUnit && 
    not (TyconRefHasAttribute g tycon.Range g.attrib_IsByRefLikeAttribute (mkLocalTyconRef tycon)) &&

    match getAugmentationAttribs g tycon with 
    // [< >] 
    | true, _, None, None, None, None, _, _, _
    // [<StructuralEquality; _ >] 
    // [<StructuralEquality; StructuralComparison>] 
    | true, _, None, None, None, Some(true), _, _, _ -> true
    // other cases 
    | _ -> false

let TyconIsCandidateForAugmentationWithHash g tycon = TyconIsCandidateForAugmentationWithEquals g tycon
      
//-------------------------------------------------------------------------
// Make values that represent the implementations of the 
// IComparable semantics associated with F# types.  
//------------------------------------------------------------------------- 

let slotImplMethod (final, c, slotsig) : ValMemberInfo = 
  { ImplementedSlotSigs=[slotsig]
    MemberFlags=
        { IsInstance=true 
          IsDispatchSlot=false
          IsFinal=final
          IsOverrideOrExplicitImpl=true
          MemberKind=MemberKind.Member}
    IsImplemented=false
    ApparentEnclosingEntity=c} 

let nonVirtualMethod c : ValMemberInfo = 
  { ImplementedSlotSigs=[]
    MemberFlags={ IsInstance=true 
                  IsDispatchSlot=false
                  IsFinal=false
                  IsOverrideOrExplicitImpl=false
                  MemberKind=MemberKind.Member}
    IsImplemented=false
    ApparentEnclosingEntity=c} 

let unitArg = ValReprInfo.unitArgData
let unaryArg = [ ValReprInfo.unnamedTopArg ]
let tupArg = [ [ ValReprInfo.unnamedTopArg1; ValReprInfo.unnamedTopArg1 ] ]
let mkValSpec g (tcref: TyconRef) tmty vis  slotsig methn ty argData = 
    let m = tcref.Range 
    let tps = tcref.Typars(m)
    let final = isUnionTy g tmty || isRecdTy g tmty || isStructTy g tmty 
    let membInfo = match slotsig with None -> nonVirtualMethod tcref | Some(slotsig) -> slotImplMethod(final, tcref, slotsig) 
    let inl = ValInline.Optional
    let args = ValReprInfo.unnamedTopArg :: argData
    let topValInfo = Some (ValReprInfo (ValReprInfo.InferTyparInfo tps, args, ValReprInfo.unnamedRetVal)) 
    NewVal (methn, m, None, ty, Immutable, true, topValInfo, vis, ValNotInRecScope, Some(membInfo), NormalVal, [], inl, XmlDoc.Empty, true, false, false, false, false, false, None, Parent(tcref)) 

let MakeValsForCompareAugmentation g (tcref: TyconRef) = 
    let m = tcref.Range
    let _, tmty = mkMinimalTy g tcref
    let tps = tcref.Typars m
    let vis = tcref.TypeReprAccessibility

    mkValSpec g tcref tmty vis  (Some(mkIComparableCompareToSlotSig g)) "CompareTo" (tps +-> (mkCompareObjTy g tmty)) unaryArg, 
    mkValSpec g tcref tmty vis  (Some(mkGenericIComparableCompareToSlotSig g tmty)) "CompareTo" (tps +-> (mkCompareTy g tmty)) unaryArg
    
let MakeValsForCompareWithComparerAugmentation g (tcref: TyconRef) =
    let m = tcref.Range
    let _, tmty = mkMinimalTy g tcref
    let tps = tcref.Typars m
    let vis = tcref.TypeReprAccessibility
    mkValSpec g tcref tmty vis (Some(mkIStructuralComparableCompareToSlotSig g)) "CompareTo" (tps +-> (mkCompareWithComparerTy g tmty)) tupArg

let MakeValsForEqualsAugmentation g (tcref: TyconRef) = 
    let m = tcref.Range
    let _, tmty = mkMinimalTy g tcref
    let vis = tcref.TypeReprAccessibility
    let tps = tcref.Typars m

    let objEqualsVal = mkValSpec g tcref tmty vis  (Some(mkEqualsSlotSig g)) "Equals" (tps +-> (mkEqualsObjTy g tmty)) unaryArg
    let nocEqualsVal = mkValSpec g tcref tmty vis  (if tcref.Deref.IsExceptionDecl then None else Some(mkGenericIEquatableEqualsSlotSig g tmty)) "Equals" (tps +-> (mkEqualsTy g tmty)) unaryArg
    objEqualsVal, nocEqualsVal
    
<<<<<<< HEAD
let MakeValsForEqualityWithComparerAugmentation g (tcref:TyconRef) =
=======
let MakeValsForEqualityWithComparerAugmentation g (tcref: TyconRef) =
>>>>>>> 88d18d99
    let _, tmty = mkMinimalTy g tcref
    let vis = tcref.TypeReprAccessibility
    let tps = tcref.Typars(tcref.Range)
    let objGetHashCodeVal = mkValSpec g tcref tmty vis  (Some(mkGetHashCodeSlotSig g)) "GetHashCode" (tps +-> (mkHashTy g tmty)) unitArg
    let withcGetHashCodeVal = mkValSpec g tcref tmty vis (Some(mkIStructuralEquatableGetHashCodeSlotSig g)) "GetHashCode" (tps +-> (mkHashWithComparerTy g tmty)) unaryArg
    let withcEqualsVal  = mkValSpec g tcref tmty vis (Some(mkIStructuralEquatableEqualsSlotSig g)) "Equals" (tps +-> (mkEqualsWithComparerTy g tmty)) tupArg
    objGetHashCodeVal, withcGetHashCodeVal, withcEqualsVal

let MakeBindingsForCompareAugmentation g (tycon: Tycon) = 
    let tcref = mkLocalTyconRef tycon 
    let m = tycon.Range
    let tps = tycon.Typars(tycon.Range)
    let mkCompare comparef =
        match tycon.GeneratedCompareToValues with 
        | None ->  []
        | Some (vref1, vref2) -> 
            let vspec1 = vref1.Deref
            let vspec2 = vref2.Deref
            (* this is the body of the override *)
            let rhs1 = 
              let tinst, ty = mkMinimalTy g tcref
              
              let thisv, thise = mkThisVar g m ty  
              let thatobjv, thatobje = mkCompGenLocal m "obj" g.obj_ty  
              let comparee = 
                  if isUnitTy g ty then mkZero g m else
                  let thate = mkCoerceExpr (thatobje, ty, m, g.obj_ty)

                  mkApps g ((exprForValRef m vref2, vref2.Type), (if isNil tinst then [] else [tinst]), [thise;thate], m)
              
              mkLambdas m tps [thisv;thatobjv] (comparee, g.int_ty)  
            let rhs2 = 
              let thisv, thatv, comparee = comparef g tcref tycon 
              mkLambdas m tps [thisv;thatv] (comparee, g.int_ty)  
            [ // This one must come first because it may be inlined into the second
              mkCompGenBind vspec2 rhs2
              mkCompGenBind vspec1 rhs1; ] 
    if tycon.IsUnionTycon then mkCompare mkUnionCompare 
    elif tycon.IsRecordTycon || tycon.IsStructOrEnumTycon then mkCompare mkRecdCompare 
    else []
    
let MakeBindingsForCompareWithComparerAugmentation g (tycon: Tycon) =
    let tcref = mkLocalTyconRef tycon
    let m = tycon.Range
    let tps = tycon.Typars(tycon.Range)
    let mkCompare comparef = 
        match tycon.GeneratedCompareToWithComparerValues with
        | None -> []
        | Some (vref) ->
            let vspec = vref.Deref
            let _, ty = mkMinimalTy g tcref

            let compv, compe = mkCompGenLocal m "comp" g.IComparer_ty

            let thisv, thise = mkThisVar g m ty
            let thatobjv, thatobje = mkCompGenLocal m "obj" g.obj_ty
            let thate = mkCoerceExpr (thatobje, ty, m, g.obj_ty)

            let rhs =
                let comparee = comparef g tcref tycon (thisv, thise) (thatobjv, thate) compe
                let comparee = if isUnitTy g ty then mkZero g m else comparee
                mkMultiLambdas m tps [[thisv];[thatobjv;compv]] (comparee, g.int_ty)
            [mkCompGenBind vspec rhs]
    if tycon.IsUnionTycon then mkCompare mkUnionCompareWithComparer
    elif tycon.IsRecordTycon || tycon.IsStructOrEnumTycon then mkCompare mkRecdCompareWithComparer
    else []    
    
let MakeBindingsForEqualityWithComparerAugmentation (g: TcGlobals) (tycon: Tycon) =
    let tcref = mkLocalTyconRef tycon
    let m = tycon.Range
    let tps = tycon.Typars(tycon.Range)
    let mkStructuralEquatable hashf equalsf =
        match tycon.GeneratedHashAndEqualsWithComparerValues with
        | None -> []
        | Some (objGetHashCodeVal, withcGetHashCodeVal, withcEqualsVal) ->
            
            // build the hash rhs
            let withcGetHashCodeExpr =
                let compv, compe = mkCompGenLocal m "comp" g.IEqualityComparer_ty
                let thisv, hashe = hashf g tcref tycon compe
                mkLambdas m tps [thisv;compv] (hashe, g.int_ty)
                
            // build the equals rhs
            let withcEqualsExpr =
                let _tinst, ty = mkMinimalTy g tcref
                let thisv, thise = mkThisVar g m ty
                let thatobjv, thatobje = mkCompGenLocal m "obj" g.obj_ty
                let thatv, thate = mkCompGenLocal m "that" ty  
                let compv, compe = mkCompGenLocal m "comp" g.IEqualityComparer_ty
                let equalse = equalsf g tcref tycon (thisv, thise) thatobje (thatv, thate) compe
                mkMultiLambdas m tps [[thisv];[thatobjv;compv]] (equalse, g.bool_ty)


            let objGetHashCodeExpr = 
                let tinst, ty = mkMinimalTy g tcref
                
                let thisv, thise = mkThisVar g m ty  
                let unitv, _ = mkCompGenLocal m "unitArg" g.unit_ty
                let hashe = 
                    if isUnitTy g ty then mkZero g m else

                    let compe = mkILCallGetEqualityComparer g m
                    mkApps g ((exprForValRef m withcGetHashCodeVal, withcGetHashCodeVal.Type), (if isNil tinst then [] else [tinst]), [thise; compe], m)
                
                mkLambdas m tps [thisv; unitv] (hashe, g.int_ty)  
                  
            [(mkCompGenBind withcGetHashCodeVal.Deref withcGetHashCodeExpr)  
             (mkCompGenBind objGetHashCodeVal.Deref objGetHashCodeExpr)  
             (mkCompGenBind withcEqualsVal.Deref withcEqualsExpr)] 
    if tycon.IsUnionTycon then mkStructuralEquatable mkUnionHashWithComparer mkUnionEqualityWithComparer
    elif (tycon.IsRecordTycon || tycon.IsStructOrEnumTycon) then mkStructuralEquatable mkRecdHashWithComparer mkRecdEqualityWithComparer
    elif tycon.IsExceptionDecl then mkStructuralEquatable mkExnHashWithComparer mkExnEqualityWithComparer
    else []

let MakeBindingsForEqualsAugmentation (g: TcGlobals) (tycon: Tycon) = 
    let tcref = mkLocalTyconRef tycon 
    let m = tycon.Range 
    let tps = tycon.Typars(m)
    let mkEquals equalsf =
      match tycon.GeneratedHashAndEqualsValues with 
      | None ->  []
      | Some (objEqualsVal, nocEqualsVal) -> 
          // this is the body of the real strongly typed implementation 
          let nocEqualsExpr = 
              let thisv, thatv, equalse = equalsf g tcref tycon 
              mkLambdas m tps [thisv;thatv] (equalse, g.bool_ty)  

          // this is the body of the override 
          let objEqualsExpr = 
            let tinst, ty = mkMinimalTy g tcref
            
            let thisv, thise = mkThisVar g m ty  
            let thatobjv, thatobje = mkCompGenLocal m "obj" g.obj_ty  
            let equalse = 
                if isUnitTy g ty then mkTrue g m else

                let thatv, thate = mkCompGenLocal m "that" ty  
                mkIsInstConditional g m ty thatobje thatv 
                    (mkApps g ((exprForValRef m nocEqualsVal, nocEqualsVal.Type), (if isNil tinst then [] else [tinst]), [thise;thate], m))
                    (mkFalse g m)
            
            mkLambdas m tps [thisv;thatobjv] (equalse, g.bool_ty)  


          [ mkCompGenBind nocEqualsVal.Deref nocEqualsExpr
            mkCompGenBind objEqualsVal.Deref objEqualsExpr   ] 
    if tycon.IsExceptionDecl then mkEquals mkExnEquality 
    elif tycon.IsUnionTycon then mkEquals mkUnionEquality 
    elif tycon.IsRecordTycon || tycon.IsStructOrEnumTycon then mkEquals mkRecdEquality 
    else []

let rec TypeDefinitelyHasEquality g ty = 
    if isAppTy g ty && HasFSharpAttribute g g.attrib_NoEqualityAttribute (tcrefOfAppTy g ty).Attribs then
        false
    elif isTyparTy g ty && 
         (destTyparTy g ty).Constraints |> List.exists (function TyparConstraint.SupportsEquality _ -> true | _ -> false) then
        true
    else 
        match ty with 
        | SpecialEquatableHeadType g tinst -> 
            tinst |> List.forall (TypeDefinitelyHasEquality g)
        | SpecialNotEquatableHeadType g _ -> 
            false
        | _ -> 
           // The type is equatable because it has Object.Equals(...)
           isAppTy g ty &&
           let tcref, tinst = destAppTy g ty 
           // Give a good error for structural types excluded from the equality relation because of their fields
           not (TyconIsCandidateForAugmentationWithEquals g tcref.Deref && Option.isNone tcref.GeneratedHashAndEqualsWithComparerValues) &&
           // Check the (possibly inferred) structural dependencies
           (tinst, tcref.TyparsNoRange) ||> List.lengthsEqAndForall2 (fun ty tp -> not tp.EqualityConditionalOn || TypeDefinitelyHasEquality  g ty)<|MERGE_RESOLUTION|>--- conflicted
+++ resolved
@@ -219,11 +219,7 @@
 
 
 /// Build the comparison implementation for a record type when parameterized by a comparer
-<<<<<<< HEAD
-let mkRecdCompareWithComparer g tcref (tycon:Tycon) (_thisv, thise) (_, thate) compe = 
-=======
 let mkRecdCompareWithComparer g tcref (tycon: Tycon) (_thisv, thise) (_, thate) compe = 
->>>>>>> 88d18d99
     let m = tycon.Range 
     let fields = tycon.AllInstanceFieldsAsList
     let tinst, ty = mkMinimalTy g tcref
@@ -254,11 +250,7 @@
     let fields = tycon.AllInstanceFieldsAsList 
     let tinst, ty = mkMinimalTy g tcref
     let thisv, thataddrv, thise, thataddre = mkThisVarThatVar g m ty 
-<<<<<<< HEAD
-    let mkTest (fspec:RecdField) = 
-=======
     let mkTest (fspec: RecdField) = 
->>>>>>> 88d18d99
         let fty = fspec.FormalType 
         let fref = tcref.MakeNestedRecdFieldRef fspec 
         let m = fref.Range 
@@ -273,11 +265,7 @@
     thisv, thatv, expr
     
 /// Build the equality implementation for a record type when parameterized by a comparer
-<<<<<<< HEAD
-let mkRecdEqualityWithComparer g tcref (tycon:Tycon) (_thisv, thise) thatobje (thatv, thate) compe =
-=======
 let mkRecdEqualityWithComparer g tcref (tycon: Tycon) (_thisv, thise) thatobje (thatv, thate) compe =
->>>>>>> 88d18d99
     let m = tycon.Range
     let fields = tycon.AllInstanceFieldsAsList
     let tinst, ty = mkMinimalTy g tcref
@@ -306,11 +294,7 @@
     let m = exnc.Range 
     let thatv, thate = mkCompGenLocal m "obj" g.exn_ty  
     let thisv, thise = mkThisVar g m g.exn_ty  
-<<<<<<< HEAD
-    let mkTest i (rfield:RecdField) = 
-=======
     let mkTest i (rfield: RecdField) = 
->>>>>>> 88d18d99
         let fty = rfield.FormalType
         mkCallGenericEqualityEROuter g m fty
           (mkExnCaseFieldGet(thise, exnref, i, m))
@@ -330,17 +314,10 @@
     
     
 /// Build the equality implementation for an exception definition when parameterized by a comparer
-<<<<<<< HEAD
-let mkExnEqualityWithComparer g exnref (exnc:Tycon) (_thisv, thise) thatobje (thatv, thate) compe = 
-    let m = exnc.Range
-    let thataddrv, thataddre =  mkThatAddrLocal g m g.exn_ty
-    let mkTest i (rfield:RecdField) = 
-=======
 let mkExnEqualityWithComparer g exnref (exnc: Tycon) (_thisv, thise) thatobje (thatv, thate) compe = 
     let m = exnc.Range
     let thataddrv, thataddre =  mkThatAddrLocal g m g.exn_ty
     let mkTest i (rfield: RecdField) = 
->>>>>>> 88d18d99
         let fty = rfield.FormalType
         mkCallGenericEqualityWithComparerOuter g m fty
           compe
@@ -419,11 +396,7 @@
 
 
 /// Build the comparison implementation for a union type when parameterized by a comparer
-<<<<<<< HEAD
-let mkUnionCompareWithComparer g tcref (tycon:Tycon) (_thisv, thise) (_thatobjv, thatcaste) compe = 
-=======
 let mkUnionCompareWithComparer g tcref (tycon: Tycon) (_thisv, thise) (_thatobjv, thatcaste) compe = 
->>>>>>> 88d18d99
     let m = tycon.Range 
     let ucases = tycon.UnionCasesAsList
     let tinst, ty = mkMinimalTy g tcref
@@ -544,11 +517,7 @@
     thisv, thatv, expr
 
 /// Build the equality implementation for a union type when parameterized by a comparer
-<<<<<<< HEAD
-let mkUnionEqualityWithComparer g tcref (tycon:Tycon) (_thisv, thise) thatobje (thatv, thate) compe =
-=======
 let mkUnionEqualityWithComparer g tcref (tycon: Tycon) (_thisv, thise) thatobje (thatv, thate) compe =
->>>>>>> 88d18d99
     let m = tycon.Range 
     let ucases = tycon.UnionCasesAsList
     let tinst, ty = mkMinimalTy g tcref
@@ -620,11 +589,7 @@
     let fields = tycon.AllInstanceFieldsAsList
     let tinst, ty = mkMinimalTy g tcref
     let thisv, thise = mkThisVar g m ty
-<<<<<<< HEAD
-    let mkFieldHash (fspec:RecdField) = 
-=======
     let mkFieldHash (fspec: RecdField) = 
->>>>>>> 88d18d99
         let fty = fspec.FormalType
         let fref = tcref.MakeNestedRecdFieldRef fspec 
         let m = fref.Range 
@@ -728,11 +693,7 @@
     tycon.IsRecordTycon ||
     isTrueFSharpStructTycon g tycon
 
-<<<<<<< HEAD
-let getAugmentationAttribs g (tycon:Tycon) = 
-=======
 let getAugmentationAttribs g (tycon: Tycon) = 
->>>>>>> 88d18d99
     canBeAugmentedWithEquals g tycon, 
     canBeAugmentedWithCompare g tycon, 
     TryFindFSharpBoolAttribute g g.attrib_NoEqualityAttribute tycon.Attribs, 
@@ -743,11 +704,7 @@
     TryFindFSharpBoolAttribute g g.attrib_CustomComparisonAttribute tycon.Attribs, 
     TryFindFSharpBoolAttribute g g.attrib_StructuralComparisonAttribute tycon.Attribs 
 
-<<<<<<< HEAD
-let CheckAugmentationAttribs isImplementation g amap (tycon:Tycon) = 
-=======
 let CheckAugmentationAttribs isImplementation g amap (tycon: Tycon) = 
->>>>>>> 88d18d99
     let m = tycon.Range
     let attribs = getAugmentationAttribs g tycon
     match attribs with 
@@ -755,11 +712,7 @@
     // THESE ARE THE LEGITIMATE CASES 
 
     // [< >] on anything
-<<<<<<< HEAD
-    | _, _   , None    , None, None      , None, None      , None     , None
-=======
     | _, _, None, None, None, None, None, None, None
->>>>>>> 88d18d99
 
     // [<CustomEquality; CustomComparison>]  on union/record/struct
     | true, _, None, Some(true), None, None, None, Some(true), None
@@ -812,11 +765,7 @@
         errorR(Error(FSComp.SR.augCustomEqNeedsNoCompOrCustomComp(), m))
 
     // [<ReferenceEquality; StructuralEquality>] 
-<<<<<<< HEAD
-    | true, _, _, _, Some(true)  , Some(true)    , _, _, _
-=======
     | true, _, _, _, Some(true), Some(true), _, _, _
->>>>>>> 88d18d99
 
     // [<ReferenceEquality; StructuralComparison(_) >] 
     | true, _, _, _, Some(true), _, _, _, Some(true) -> 
@@ -825,15 +774,9 @@
     // non augmented type, [<ReferenceEquality; ... >] 
     // non augmented type, [<StructuralEquality; ... >] 
     // non augmented type, [<StructuralComparison(_); ... >] 
-<<<<<<< HEAD
-    | false, _, _, _, Some(true), _         , _         , _, _
-    | false, _, _, _, _         , Some(true), _         , _, _ 
-    | false, _, _, _, _         , _         , _         , _, Some(true)  ->
-=======
     | false, _, _, _, Some(true), _, _, _, _
     | false, _, _, _, _, Some(true), _, _, _ 
     | false, _, _, _, _, _, _, _, Some(true)  ->
->>>>>>> 88d18d99
         errorR(Error(FSComp.SR.augOnlyCertainTypesCanHaveAttrs(), m))
     // All other cases
     | _  -> 
@@ -976,11 +919,7 @@
     let nocEqualsVal = mkValSpec g tcref tmty vis  (if tcref.Deref.IsExceptionDecl then None else Some(mkGenericIEquatableEqualsSlotSig g tmty)) "Equals" (tps +-> (mkEqualsTy g tmty)) unaryArg
     objEqualsVal, nocEqualsVal
     
-<<<<<<< HEAD
-let MakeValsForEqualityWithComparerAugmentation g (tcref:TyconRef) =
-=======
 let MakeValsForEqualityWithComparerAugmentation g (tcref: TyconRef) =
->>>>>>> 88d18d99
     let _, tmty = mkMinimalTy g tcref
     let vis = tcref.TypeReprAccessibility
     let tps = tcref.Typars(tcref.Range)
