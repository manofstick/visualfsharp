--- conflicted
+++ resolved
@@ -4351,12 +4351,9 @@
     /// Cannot take the address of the value returned from the expression. Assign the returned value to a let-bound value before taking the address.
     /// (Originally from ..\FSComp.txt:1441)
     static member tastCantTakeAddressOfExpression() = (3236, GetStringFunc("tastCantTakeAddressOfExpression",",,,") )
-<<<<<<< HEAD
     /// Cannot call the extension member as it requires the value to be mutable or a byref type due to the extending type being used as a byref.
     /// (Originally from ..\FSComp.txt:1442)
     static member tcCannotCallExtensionMemberInrefToByref() = (3237, GetStringFunc("tcCannotCallExtensionMemberInrefToByref",",,,") )
-=======
->>>>>>> efef8efd
 
     /// Call this method once to validate that all known resources are valid; throws if not
     static member RunStartupValidation() =
