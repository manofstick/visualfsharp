<Project DefaultTargets="Build">

  <PropertyGroup>
    <Configuration Condition="'$(Configuration)' == ''">Proto</Configuration>
    <CustomProps>AssemblySearchPaths={HintPathFromItem};{TargetFrameworkDirectory};{RawFileName}</CustomProps>
  </PropertyGroup>

  <ItemGroup>
    <Projects Include="src\fsharp\FSharp.Build\FSharp.Build.fsproj">
<<<<<<< HEAD
      <AdditionalProperties Condition="'$(OS)' != 'Unix'">TargetFramework=net46</AdditionalProperties>
      <AdditionalProperties Condition="'$(OS)' == 'Unix'">TargetFramework=netstandard2.0</AdditionalProperties>
=======
      <AdditionalProperties Condition="'$(OS)' != 'Unix'">TargetFramework=net472</AdditionalProperties>
      <AdditionalProperties Condition="'$(OS)' == 'Unix'">TargetFramework=netcoreapp2.1</AdditionalProperties>
>>>>>>> 86a584d0
    </Projects>
    <Projects Include="src\fsharp\fsc\fsc.fsproj">
      <AdditionalProperties Condition="'$(OS)' != 'Unix'">TargetFramework=net472</AdditionalProperties>
      <AdditionalProperties Condition="'$(OS)' == 'Unix'">TargetFramework=netcoreapp2.1</AdditionalProperties>
    </Projects>
    <Projects Include="src\fsharp\fsi\fsi.fsproj">
      <AdditionalProperties Condition="'$(OS)' != 'Unix'">TargetFramework=net472</AdditionalProperties>
      <AdditionalProperties Condition="'$(OS)' == 'Unix'">TargetFramework=netcoreapp2.1</AdditionalProperties>
    </Projects>
  </ItemGroup>

  <Target Name="Build">
    <MSBuild Projects="@(Projects)" Targets="Build" Properties="Configuration=$(Configuration);BUILD_PUBLICSIGN=$(BUILD_PUBLICSIGN);$(CustomProps)" />
  </Target>

  <Target Name="Rebuild">
    <MSBuild Projects="@(Projects)" Targets="Rebuild" Properties="Configuration=$(Configuration);BUILD_PUBLICSIGN=$(BUILD_PUBLICSIGN);$(CustomProps)" />
  </Target>

  <Target Name="Clean">
    <MSBuild Projects="@(Projects)" Targets="Clean" Properties="Configuration=$(Configuration);BUILD_PUBLICSIGN=$(BUILD_PUBLICSIGN);$(CustomProps)" />
  </Target>

  <Target Name="Restore">
    <MSBuild Projects="@(Projects)" Targets="Restore" Properties="Configuration=$(Configuration);BUILD_PUBLICSIGN=$(BUILD_PUBLICSIGN);$(CustomProps)" />
  </Target>

</Project><|MERGE_RESOLUTION|>--- conflicted
+++ resolved
@@ -7,13 +7,8 @@
 
   <ItemGroup>
     <Projects Include="src\fsharp\FSharp.Build\FSharp.Build.fsproj">
-<<<<<<< HEAD
-      <AdditionalProperties Condition="'$(OS)' != 'Unix'">TargetFramework=net46</AdditionalProperties>
+      <AdditionalProperties Condition="'$(OS)' != 'Unix'">TargetFramework=net472</AdditionalProperties>
       <AdditionalProperties Condition="'$(OS)' == 'Unix'">TargetFramework=netstandard2.0</AdditionalProperties>
-=======
-      <AdditionalProperties Condition="'$(OS)' != 'Unix'">TargetFramework=net472</AdditionalProperties>
-      <AdditionalProperties Condition="'$(OS)' == 'Unix'">TargetFramework=netcoreapp2.1</AdditionalProperties>
->>>>>>> 86a584d0
     </Projects>
     <Projects Include="src\fsharp\fsc\fsc.fsproj">
       <AdditionalProperties Condition="'$(OS)' != 'Unix'">TargetFramework=net472</AdditionalProperties>
