@echo on

set APPVEYOR_CI=1

:: Check prerequisites
if not '%VisualStudioVersion%' == '' goto vsversionset
if exist "%VS140COMNTOOLS%..\ide\devenv.exe" set VisualStudioVersion=14.0
if exist "%ProgramFiles(x86)%\Microsoft Visual Studio 14.0\common7\ide\devenv.exe" set VisualStudioVersion=14.0
if exist "%ProgramFiles%\Microsoft Visual Studio 14.0\common7\ide\devenv.exe" set VisualStudioVersion=14.0
if not '%VisualStudioVersion%' == '' goto vsversionset
if exist "%VS120COMNTOOLS%..\ide\devenv.exe" set VisualStudioVersion=12.0
if exist "%ProgramFiles(x86)%\Microsoft Visual Studio 12.0\common7\ide\devenv.exe" set VisualStudioVersion=12.0
if exist "%ProgramFiles%\Microsoft Visual Studio 12.0\common7\ide\devenv.exe" set VisualStudioVersion=12.0

:vsversionset
if '%VisualStudioVersion%' == '' echo Error: Could not find an installation of Visual Studio && goto :failure

if exist "%ProgramFiles(x86)%\MSBuild\%VisualStudioVersion%\Bin\MSBuild.exe" set _msbuildexe="%ProgramFiles(x86)%\MSBuild\%VisualStudioVersion%\Bin\MSBuild.exe"
if exist "%ProgramFiles%\MSBuild\%VisualStudioVersion%\Bin\MSBuild.exe"      set _msbuildexe="%ProgramFiles%\MSBuild\%VisualStudioVersion%\Bin\MSBuild.exe"
if not exist %_msbuildexe% echo Error: Could not find MSBuild.exe. && goto :failure

:: See <http://www.appveyor.com/docs/environment-variables>
if defined APPVEYOR (
    rem See <http://www.appveyor.com/docs/build-phase>
    if exist "C:\Program Files\AppVeyor\BuildAgent\Appveyor.MSBuildLogger.dll" (
	rem HACK HACK HACK
	set _msbuildexe=%_msbuildexe% /logger:"C:\Program Files\AppVeyor\BuildAgent\Appveyor.MSBuildLogger.dll"
    )
)

set _ngenexe="%SystemRoot%\Microsoft.NET\Framework\v4.0.30319\ngen.exe"
if not exist %_ngenexe% echo Error: Could not find ngen.exe. && goto :failure

.\.nuget\NuGet.exe restore packages.config -PackagesDirectory packages -ConfigFile .nuget\nuget.config
@if ERRORLEVEL 1 echo Error: Nuget restore failed  && goto :failure

:: Build
%_msbuildexe% src\fsharp-proto-build.proj
@if ERRORLEVEL 1 echo Error: compiler proto build failed && goto :failure

%_ngenexe% install Proto\net40\bin\fsc-proto.exe
@if ERRORLEVEL 1 echo Error: NGen of proto failed  && goto :failure

%_msbuildexe% src/fsharp-library-build.proj /p:Configuration=Release  /v:diag
@if ERRORLEVEL 1 echo Error: library build failed && goto :failure

%_msbuildexe% src/fsharp-library-build.proj /p:TargetFramework=coreclr /p:Configuration=Release /p:RestorePackages=true
@if ERRORLEVEL 1 echo Error: library coreclr build failed && goto :failure

%_msbuildexe% src/fsharp-compiler-build.proj /p:TargetFramework=coreclr /p:Configuration=Release /p:RestorePackages=true
@if ERRORLEVEL 1 echo Error: compiler coreclr build failed && goto :failure

%_msbuildexe% src/fsharp-compiler-build.proj /p:Configuration=Release
@if ERRORLEVEL 1 echo Error: compiler build failed && goto :failure

%_msbuildexe% src/fsharp-library-build.proj /p:TargetFramework=portable47 /p:Configuration=Release
@if ERRORLEVEL 1 echo Error: library portable47 build failed && goto :failure

%_msbuildexe% src/fsharp-library-build.proj /p:TargetFramework=portable7 /p:Configuration=Release
@if ERRORLEVEL 1 echo Error: library portable7 build failed && goto :failure

%_msbuildexe% src/fsharp-library-build.proj /p:TargetFramework=portable78 /p:Configuration=Release
@if ERRORLEVEL 1 echo Error: library portable78 build failed && goto :failure

%_msbuildexe% src/fsharp-library-build.proj /p:TargetFramework=portable259 /p:Configuration=Release
@if ERRORLEVEL 1 echo Error: library portable259 build failed && goto :failure

%_msbuildexe% src/fsharp-compiler-unittests-build.proj /p:Configuration=Release
@if ERRORLEVEL 1 echo Error: compiler unittests build failed && goto :failure

%_msbuildexe% src/fsharp-library-unittests-build.proj /p:Configuration=Release
@if ERRORLEVEL 1 echo Error: library unittests build failed && goto :failure

%_msbuildexe% src/fsharp-library-unittests-build.proj /p:TargetFramework=portable47 /p:Configuration=Release
@if ERRORLEVEL 1 echo Error: library unittests build failed portable47 && goto :failure

%_msbuildexe% src/fsharp-library-unittests-build.proj /p:TargetFramework=portable7 /p:Configuration=Release
@if ERRORLEVEL 1 echo Error: library unittests build failed portable7 && goto :failure

%_msbuildexe% src/fsharp-library-unittests-build.proj /p:TargetFramework=portable78 /p:Configuration=Release
@if ERRORLEVEL 1 echo Error: library unittests build failed portable78 && goto :failure

%_msbuildexe% src/fsharp-library-unittests-build.proj /p:TargetFramework=portable259 /p:Configuration=Release
@if ERRORLEVEL 1 echo Error: library unittests build failed portable259 && goto :failure

%_msbuildexe% vsintegration\fsharp-vsintegration-build.proj /p:Configuration=Release
@if ERRORLEVEL 1 echo Error: VS integration build failed && goto :failure

%_msbuildexe% vsintegration\fsharp-vsintegration-unittests-build.proj /p:Configuration=Release
@if ERRORLEVEL 1 echo Error: VS integration unit tests build failed && goto :failure


@echo on
call src\update.cmd release -ngen
pushd tests

@echo on
call BuildTestTools.cmd release 
@if ERRORLEVEL 1 echo Error: 'BuildTestTools.cmd release' failed && goto :failure

@echo on
set FSHARP_TEST_SUITE_USE_NUNIT_RUNNER=true

%_msbuildexe% fsharp\fsharp.tests.fsproj /p:Configuration=Release
@if ERRORLEVEL 1 echo Error: fsharp cambridge tests for nunit failed && goto :failure

call RunTests.cmd release fsharp Smoke
@if ERRORLEVEL 1 type testresults\fsharp_failures.log && echo Error: 'RunTests.cmd release fsharp Smoke' failed && goto :failure
set FSHARP_TEST_SUITE_USE_NUNIT_RUNNER=

call RunTests.cmd release fsharpqa Smoke
@if ERRORLEVEL 1 type testresults\fsharpqa_failures.log && echo Error: 'RunTests.cmd release fsharpqa Smoke' failed && goto :failure

call RunTests.cmd release compilerunit
@if ERRORLEVEL 1 echo Error: 'RunTests.cmd release compilerunit' failed && goto :failure

call RunTests.cmd release coreunit
@if ERRORLEVEL 1 echo Error: 'RunTests.cmd release coreunit' failed && goto :failure

<<<<<<< HEAD
call RunTests.cmd release fsharp coreclr
@if ERRORLEVEL 1 echo Error: 'RunTests.cmd release coreclr' failed && goto :failure
=======
call RunTests.cmd release coreunitportable259
@if ERRORLEVEL 1 echo Error: 'RunTests.cmd release coreunitportable259' failed && goto :failure
>>>>>>> f1bc1df3

popd

goto :eof

:failure
exit /b 1<|MERGE_RESOLUTION|>--- conflicted
+++ resolved
@@ -117,13 +117,11 @@
 call RunTests.cmd release coreunit
 @if ERRORLEVEL 1 echo Error: 'RunTests.cmd release coreunit' failed && goto :failure
 
-<<<<<<< HEAD
+call RunTests.cmd release coreunitportable259
+@if ERRORLEVEL 1 echo Error: 'RunTests.cmd release coreunitportable259' failed && goto :failure
+
 call RunTests.cmd release fsharp coreclr
 @if ERRORLEVEL 1 echo Error: 'RunTests.cmd release coreclr' failed && goto :failure
-=======
-call RunTests.cmd release coreunitportable259
-@if ERRORLEVEL 1 echo Error: 'RunTests.cmd release coreunitportable259' failed && goto :failure
->>>>>>> f1bc1df3
 
 popd
 
